--- conflicted
+++ resolved
@@ -34,433 +34,433 @@
 
 namespace WinAuth
 {
-    public interface IWinAuthAuthenticatorChangedListener
-    {
-        void OnWinAuthAuthenticatorChanged(WinAuthAuthenticator sender, WinAuthAuthenticatorChangedEventArgs e);
-    }
-
-    /// <summary>
-    /// Wrapper for real authenticator data used to save to file with other application information
-    /// </summary>
-    public class WinAuthAuthenticator : ICloneable
-    {
-        /// <summary>
-        /// Event handler fired when property is changed
-        /// </summary>
-        public event WinAuthAuthenticatorChangedHandler OnWinAuthAuthenticatorChanged;
-
-        /// <summary>
-        /// Unique Id of authenticator saved in config
-        /// </summary>
-        public Guid Id { get; set; }
-
-        /// <summary>
-        /// Index for authenticator when in sorted list
-        /// </summary>
-        public int Index { get; set; }
-
-        /// <summary>
-        /// Actual authenticator data
-        /// </summary>
-        public Authenticator AuthenticatorData { get; set; }
-
-        /// <summary>
-        /// When this authenticator was created
-        /// </summary>
-        public DateTime Created { get; set; }
-
-        private string _name;
-        private string _skin;
-        private bool _autoRefresh;
-        private bool _allowCopy;
-        private bool _copyOnCode;
-        private bool _hideSerial;
-        private HotKey _hotkey;
-
-        /// <summary>
-        /// Create the authenticator wrapper
-        /// </summary>
-        public WinAuthAuthenticator()
-        {
-            Id = Guid.NewGuid();
-            Created = DateTime.Now;
-            _autoRefresh = true;
-        }
-
-        /// <summary>
-        /// Clone this authenticator
-        /// </summary>
-        /// <returns></returns>
-        public object Clone()
-        {
-            WinAuthAuthenticator clone = this.MemberwiseClone() as WinAuthAuthenticator;
-
-            clone.Id = Guid.NewGuid();
-            clone.OnWinAuthAuthenticatorChanged = null;
-            clone.AuthenticatorData = (this.AuthenticatorData != null ? this.AuthenticatorData.Clone() as Authenticator : null);
-
-            return clone;
-        }
-
-        /// <summary>
-        /// Mark this authenticator as having changed
-        /// </summary>
-        public void MarkChanged()
-        {
-            if (OnWinAuthAuthenticatorChanged != null)
-            {
-                OnWinAuthAuthenticatorChanged(this, new WinAuthAuthenticatorChangedEventArgs());
-            }
-        }
-
-        /// <summary>
-        /// Get/set the name of this authenticator
-        /// </summary>
-        public string Name
-        {
-            get
-            {
-                return _name;
-            }
-            set
-            {
-                _name = value;
-                if (OnWinAuthAuthenticatorChanged != null)
-                {
-                    OnWinAuthAuthenticatorChanged(this, new WinAuthAuthenticatorChangedEventArgs("Name"));
-                }
-            }
-        }
-
-        /// <summary>
-        /// Set the skin for the authenticator (used for Icon)
-        /// </summary>
-        public string Skin
-        {
-            get
-            {
-                return _skin;
-            }
-            set
-            {
-                _skin = value;
-                if (OnWinAuthAuthenticatorChanged != null)
-                {
-                    OnWinAuthAuthenticatorChanged(this, new WinAuthAuthenticatorChangedEventArgs("Skin"));
-                }
-            }
-        }
-
-        /// <summary>
-        /// Get/set auto refresh flag
-        /// </summary>
-        public bool AutoRefresh
-        {
-            get
-            {
-                if (this.AuthenticatorData != null && this.AuthenticatorData is HOTPAuthenticator)
-                {
-                    return false;
-                }
-                else
-                {
-                    return _autoRefresh;
-                }
-            }
-            set
-            {
-                // HTOP must always be false
-                if (this.AuthenticatorData != null && this.AuthenticatorData is HOTPAuthenticator)
-                {
-                    _autoRefresh = false;
-                }
-                else
-                {
-                    _autoRefresh = value;
-                }
-                if (OnWinAuthAuthenticatorChanged != null)
-                {
-                    OnWinAuthAuthenticatorChanged(this, new WinAuthAuthenticatorChangedEventArgs("AutoRefresh"));
-                }
-            }
-        }
-
-        /// <summary>
-        /// Get/set allow copy flag
-        /// </summary>
-        public bool AllowCopy
-        {
-            get
-            {
-                return _allowCopy;
-            }
-            set
-            {
-                _allowCopy = value;
-                if (OnWinAuthAuthenticatorChanged != null)
-                {
-                    OnWinAuthAuthenticatorChanged(this, new WinAuthAuthenticatorChangedEventArgs("AllowCopy"));
-                }
-            }
-        }
-
-        /// <summary>
-        /// Get/set auto copy flag
-        /// </summary>
-        public bool CopyOnCode
-        {
-            get
-            {
-                return _copyOnCode;
-            }
-            set
-            {
-                _copyOnCode = value;
-                if (OnWinAuthAuthenticatorChanged != null)
-                {
-                    OnWinAuthAuthenticatorChanged(this, new WinAuthAuthenticatorChangedEventArgs("CopyOnCode"));
-                }
-            }
-        }
-
-        /// <summary>
-        /// Get/set hide serial flag
-        /// </summary>
-        public bool HideSerial
-        {
-            get
-            {
-                return _hideSerial;
-            }
-            set
-            {
-                _hideSerial = value;
-                if (OnWinAuthAuthenticatorChanged != null)
-                {
-                    OnWinAuthAuthenticatorChanged(this, new WinAuthAuthenticatorChangedEventArgs("HideSerial"));
-                }
-            }
-        }
-
-        /// <summary>
-        /// Get/set the ketkey
-        /// </summary>
-        public HotKey HotKey
-        {
-            get
-            {
-                //if (this.AuthenticatorData != null && _hotkey != null)
-                //{
-                //	_hotkey.Advanced = this.AuthenticatorData.Script;
-                //}
-                return _hotkey;
-            }
-            set
-            {
-                _hotkey = value;
-                //if (this.AuthenticatorData != null && _hotkey != null)
-                //{
-                //	AuthenticatorData.Script = _hotkey.Advanced;
-                //}
-                if (OnWinAuthAuthenticatorChanged != null)
-                {
-                    OnWinAuthAuthenticatorChanged(this, new WinAuthAuthenticatorChangedEventArgs("HotKey"));
-                }
-            }
-        }
-
-        //public HoyKeySequence AutoLogin
+  public interface IWinAuthAuthenticatorChangedListener
+  {
+    void OnWinAuthAuthenticatorChanged(WinAuthAuthenticator sender, WinAuthAuthenticatorChangedEventArgs e);
+  }
+
+  /// <summary>
+  /// Wrapper for real authenticator data used to save to file with other application information
+  /// </summary>
+  public class WinAuthAuthenticator : ICloneable
+  {
+    /// <summary>
+    /// Event handler fired when property is changed
+    /// </summary>
+    public event WinAuthAuthenticatorChangedHandler OnWinAuthAuthenticatorChanged;
+
+    /// <summary>
+    /// Unique Id of authenticator saved in config
+    /// </summary>
+    public Guid Id { get; set; }
+
+    /// <summary>
+    /// Index for authenticator when in sorted list
+    /// </summary>
+    public int Index { get; set; }
+
+    /// <summary>
+    /// Actual authenticator data
+    /// </summary>
+    public Authenticator AuthenticatorData { get; set; }
+
+    /// <summary>
+    /// When this authenticator was created
+    /// </summary>
+    public DateTime Created { get; set; }
+
+    private string _name;
+    private string _skin;
+    private bool _autoRefresh;
+    private bool _allowCopy;
+    private bool _copyOnCode;
+    private bool _hideSerial;
+    private HotKey _hotkey;
+
+    /// <summary>
+    /// Create the authenticator wrapper
+    /// </summary>
+    public WinAuthAuthenticator()
+    {
+      Id = Guid.NewGuid();
+      Created = DateTime.Now;
+      _autoRefresh = true;
+    }
+
+    /// <summary>
+    /// Clone this authenticator
+    /// </summary>
+    /// <returns></returns>
+    public object Clone()
+    {
+      WinAuthAuthenticator clone = this.MemberwiseClone() as WinAuthAuthenticator;
+
+      clone.Id = Guid.NewGuid();
+      clone.OnWinAuthAuthenticatorChanged = null;
+      clone.AuthenticatorData = (this.AuthenticatorData != null ? this.AuthenticatorData.Clone() as Authenticator : null);
+
+      return clone;
+    }
+
+    /// <summary>
+    /// Mark this authenticator as having changed
+    /// </summary>
+    public void MarkChanged()
+    {
+      if (OnWinAuthAuthenticatorChanged != null)
+      {
+        OnWinAuthAuthenticatorChanged(this, new WinAuthAuthenticatorChangedEventArgs());
+      }
+    }
+
+    /// <summary>
+    /// Get/set the name of this authenticator
+    /// </summary>
+    public string Name
+    {
+      get
+      {
+        return _name;
+      }
+      set
+      {
+        _name = value;
+        if (OnWinAuthAuthenticatorChanged != null)
+        {
+          OnWinAuthAuthenticatorChanged(this, new WinAuthAuthenticatorChangedEventArgs("Name"));
+        }
+      }
+    }
+
+    /// <summary>
+    /// Set the skin for the authenticator (used for Icon)
+    /// </summary>
+    public string Skin
+    {
+      get
+      {
+        return _skin;
+      }
+      set
+      {
+        _skin = value;
+        if (OnWinAuthAuthenticatorChanged != null)
+        {
+          OnWinAuthAuthenticatorChanged(this, new WinAuthAuthenticatorChangedEventArgs("Skin"));
+        }
+      }
+    }
+
+    /// <summary>
+    /// Get/set auto refresh flag
+    /// </summary>
+    public bool AutoRefresh
+    {
+      get
+      {
+        if (this.AuthenticatorData != null && this.AuthenticatorData is HOTPAuthenticator)
+        {
+          return false;
+        }
+        else
+        {
+          return _autoRefresh;
+        }
+      }
+      set
+      {
+        // HTOP must always be false
+        if (this.AuthenticatorData != null && this.AuthenticatorData is HOTPAuthenticator)
+        {
+          _autoRefresh = false;
+        }
+        else
+        {
+          _autoRefresh = value;
+        }
+        if (OnWinAuthAuthenticatorChanged != null)
+        {
+          OnWinAuthAuthenticatorChanged(this, new WinAuthAuthenticatorChangedEventArgs("AutoRefresh"));
+        }
+      }
+    }
+
+    /// <summary>
+    /// Get/set allow copy flag
+    /// </summary>
+    public bool AllowCopy
+    {
+      get
+      {
+        return _allowCopy;
+      }
+      set
+      {
+        _allowCopy = value;
+        if (OnWinAuthAuthenticatorChanged != null)
+        {
+          OnWinAuthAuthenticatorChanged(this, new WinAuthAuthenticatorChangedEventArgs("AllowCopy"));
+        }
+      }
+    }
+
+    /// <summary>
+    /// Get/set auto copy flag
+    /// </summary>
+    public bool CopyOnCode
+    {
+      get
+      {
+        return _copyOnCode;
+      }
+      set
+      {
+        _copyOnCode = value;
+        if (OnWinAuthAuthenticatorChanged != null)
+        {
+          OnWinAuthAuthenticatorChanged(this, new WinAuthAuthenticatorChangedEventArgs("CopyOnCode"));
+        }
+      }
+    }
+
+    /// <summary>
+    /// Get/set hide serial flag
+    /// </summary>
+    public bool HideSerial
+    {
+      get
+      {
+        return _hideSerial;
+      }
+      set
+      {
+        _hideSerial = value;
+        if (OnWinAuthAuthenticatorChanged != null)
+        {
+          OnWinAuthAuthenticatorChanged(this, new WinAuthAuthenticatorChangedEventArgs("HideSerial"));
+        }
+      }
+    }
+
+    /// <summary>
+    /// Get/set the ketkey
+    /// </summary>
+    public HotKey HotKey
+    {
+      get
+      {
+        //if (this.AuthenticatorData != null && _hotkey != null)
         //{
-        //	get
-        //	{
-        //		string script = this.AuthenticatorData.Script;
-        //		if (string.IsNullOrEmpty(script) == true)
-        //		{
-        //			return null;
-        //		}
-
-        //		HoyKeySequence hks = new HoyKeySequence();
-        //		using (XmlReader xr = XmlReader.Create(new StringReader(script)))
-        //		{
-        //			hks.ReadXml(xr);
-        //		}
-        //		return hks;
-        //	}
-        //	set
-        //	{
-        //		StringBuilder script = new StringBuilder();
-        //		if (value != null)
-        //		{
-        //			using (XmlWriter xw = XmlWriter.Create(script))
-        //			{
-        //				value.WriteXmlString(xw);
-        //			}
-        //		}
-        //		this.AuthenticatorData.Script = (script.Length != 0 ? script.ToString() : null);
-
-        //		if (OnWinAuthAuthenticatorChanged != null)
-        //		{
-        //			OnWinAuthAuthenticatorChanged(this, new WinAuthAuthenticatorChangedEventArgs());
-        //		}
-        //	}
+        //	_hotkey.Advanced = this.AuthenticatorData.Script;
         //}
-
-        public Bitmap Icon
-        {
-            get
-            {
-                if (string.IsNullOrEmpty(this.Skin) == false)
-                {
-                    Stream stream;
-                    if (this.Skin.StartsWith("base64:") == true)
-                    {
-                        byte[] bytes = Convert.FromBase64String(this.Skin.Substring(7));
-                        stream = new MemoryStream(bytes, 0, bytes.Length);
-                    }
-                    else
-                    {
-                        stream = Assembly.GetExecutingAssembly().GetManifestResourceStream("WinAuth.Resources." + this.Skin);
-                    }
-                    if (stream != null)
-                    {
-                        return new Bitmap(stream);
-                    }
-                }
-
-                if (AuthenticatorData == null)
-                {
-                    return null;
-                }
-
-                return new Bitmap(Assembly.GetExecutingAssembly().GetManifestResourceStream("WinAuth.Resources." + AuthenticatorData.GetType().Name + "Icon.png"));
-            }
-            set
-            {
-                if (value == null)
-                {
-                    this.Skin = null;
-                    return;
-                }
-
-                using (MemoryStream ms = new MemoryStream())
-                {
-                    value.Save(ms, System.Drawing.Imaging.ImageFormat.Png);
-                    this.Skin = "base64:" + Convert.ToBase64String(ms.ToArray());
-                }
-            }
-        }
-
-        public string CurrentCode
-        {
-            get
-            {
-                if (this.AuthenticatorData == null)
-                {
-                    return null;
-                }
-
-                string code = this.AuthenticatorData.CurrentCode;
-
-                if (this.AuthenticatorData is HOTPAuthenticator)
-                {
-                    if (OnWinAuthAuthenticatorChanged != null)
-                    {
-                        OnWinAuthAuthenticatorChanged(this, new WinAuthAuthenticatorChangedEventArgs("HOTP", this.AuthenticatorData));
-                    }
-                }
-
-                return code;
-            }
-        }
-
-        /// <summary>
-        /// Sync the current authenticator's time with its server
-        /// </summary>
-        public void Sync()
-        {
-            if (AuthenticatorData != null)
-            {
-                try
-                {
-                    AuthenticatorData.Sync();
-                }
-                catch (EncryptedSecretDataException)
-                {
-                    // reset lastsync to force sync on next decryption
-                }
-            }
-        }
-
-        /// <summary>
-        /// Copy the current code to the clipboard
-        /// </summary>
-        public void CopyCodeToClipboard(Form form, string code = null, bool showError = false)
-        {
-            if (code == null)
-            {
-                code = this.CurrentCode;
-            }
-
-            bool clipRetry = false;
-            do
-            {
-                bool failed = false;
-                // check if the clipboard is locked
-                IntPtr hWnd = WinAPI.GetOpenClipboardWindow();
-                if (hWnd != IntPtr.Zero)
-                {
-                    int len = WinAPI.GetWindowTextLength(hWnd);
-                    if (len == 0)
-                    {
-                        WinAuthMain.LogException(new ApplicationException("Clipboard in use by another process"));
-                    }
-                    else
-                    {
-                        StringBuilder sb = new StringBuilder(len + 1);
-                        WinAPI.GetWindowText(hWnd, sb, sb.Capacity);
-                        WinAuthMain.LogException(new ApplicationException("Clipboard in use by '" + sb.ToString() + "'"));
-                    }
-
-                    failed = true;
-                }
-                else
-                {
-                    // Issue#170: can still get error copying even though it works, so just increase retries and ignore error
-                    try
-                    {
-                        Clipboard.Clear();
-
-                        // add delay for clip error
-                        System.Threading.Thread.Sleep(100);
-
-                        Clipboard.SetDataObject(code, true, 4, 250);
-                    }
-                    catch (ExternalException)
-                    {
-                    }
-                }
-
-                if (failed == true && showError == true)
-                {
-                    // only show an error the first time
-                    clipRetry = (MessageBox.Show(form, strings.ClipboardInUse,
-                        WinAuthMain.APPLICATION_NAME,
-                        MessageBoxButtons.YesNo, MessageBoxIcon.Warning, MessageBoxDefaultButton.Button2) == DialogResult.Yes);
-                }
-            }
-            while (clipRetry == true);
-        }
-
-        public bool ReadXml(XmlReader reader, string password)
-        {
-            bool changed = false;
-
-            Guid id;
+        return _hotkey;
+      }
+      set
+      {
+        _hotkey = value;
+        //if (this.AuthenticatorData != null && _hotkey != null)
+        //{
+        //	AuthenticatorData.Script = _hotkey.Advanced;
+        //}
+        if (OnWinAuthAuthenticatorChanged != null)
+        {
+          OnWinAuthAuthenticatorChanged(this, new WinAuthAuthenticatorChangedEventArgs("HotKey"));
+        }
+      }
+    }
+
+    //public HoyKeySequence AutoLogin
+    //{
+    //	get
+    //	{
+    //		string script = this.AuthenticatorData.Script;
+    //		if (string.IsNullOrEmpty(script) == true)
+    //		{
+    //			return null;
+    //		}
+
+    //		HoyKeySequence hks = new HoyKeySequence();
+    //		using (XmlReader xr = XmlReader.Create(new StringReader(script)))
+    //		{
+    //			hks.ReadXml(xr);
+    //		}
+    //		return hks;
+    //	}
+    //	set
+    //	{
+    //		StringBuilder script = new StringBuilder();
+    //		if (value != null)
+    //		{
+    //			using (XmlWriter xw = XmlWriter.Create(script))
+    //			{
+    //				value.WriteXmlString(xw);
+    //			}
+    //		}
+    //		this.AuthenticatorData.Script = (script.Length != 0 ? script.ToString() : null);
+
+    //		if (OnWinAuthAuthenticatorChanged != null)
+    //		{
+    //			OnWinAuthAuthenticatorChanged(this, new WinAuthAuthenticatorChangedEventArgs());
+    //		}
+    //	}
+    //}
+
+    public Bitmap Icon
+    {
+      get
+      {
+        if (string.IsNullOrEmpty(this.Skin) == false)
+        {
+          Stream stream;
+          if (this.Skin.StartsWith("base64:") == true)
+          {
+            byte[] bytes = Convert.FromBase64String(this.Skin.Substring(7));
+            stream = new MemoryStream(bytes, 0, bytes.Length);
+          }
+          else
+          {
+            stream = Assembly.GetExecutingAssembly().GetManifestResourceStream("WinAuth.Resources." + this.Skin);
+          }
+          if (stream != null)
+          {
+            return new Bitmap(stream);
+          }
+        }
+
+        if (AuthenticatorData == null)
+        {
+          return null;
+        }
+
+        return new Bitmap(Assembly.GetExecutingAssembly().GetManifestResourceStream("WinAuth.Resources." + AuthenticatorData.GetType().Name + "Icon.png"));
+      }
+      set
+      {
+        if (value == null)
+        {
+          this.Skin = null;
+          return;
+        }
+
+        using (MemoryStream ms = new MemoryStream())
+        {
+          value.Save(ms, System.Drawing.Imaging.ImageFormat.Png);
+          this.Skin = "base64:" + Convert.ToBase64String(ms.ToArray());
+        }
+      }
+    }
+
+    public string CurrentCode
+    {
+      get
+      {
+        if (this.AuthenticatorData == null)
+        {
+          return null;
+        }
+
+        string code = this.AuthenticatorData.CurrentCode;
+
+        if (this.AuthenticatorData is HOTPAuthenticator)
+        {
+          if (OnWinAuthAuthenticatorChanged != null)
+          {
+            OnWinAuthAuthenticatorChanged(this, new WinAuthAuthenticatorChangedEventArgs("HOTP", this.AuthenticatorData));
+          }
+        }
+
+        return code;
+      }
+    }
+
+    /// <summary>
+    /// Sync the current authenticator's time with its server
+    /// </summary>
+    public void Sync()
+    {
+      if (AuthenticatorData != null)
+      {
+        try
+        {
+          AuthenticatorData.Sync();
+        }
+        catch (EncryptedSecretDataException)
+        {
+          // reset lastsync to force sync on next decryption
+        }
+      }
+    }
+
+    /// <summary>
+    /// Copy the current code to the clipboard
+    /// </summary>
+    public void CopyCodeToClipboard(Form form, string code = null, bool showError = false)
+    {
+      if (code == null)
+      {
+        code = this.CurrentCode;
+      }
+
+      bool clipRetry = false;
+      do
+      {
+        bool failed = false;
+        // check if the clipboard is locked
+        IntPtr hWnd = WinAPI.GetOpenClipboardWindow();
+        if (hWnd != IntPtr.Zero)
+        {
+          int len = WinAPI.GetWindowTextLength(hWnd);
+          if (len == 0)
+          {
+            WinAuthMain.LogException(new ApplicationException("Clipboard in use by another process"));
+          }
+          else
+          {
+            StringBuilder sb = new StringBuilder(len + 1);
+            WinAPI.GetWindowText(hWnd, sb, sb.Capacity);
+            WinAuthMain.LogException(new ApplicationException("Clipboard in use by '" + sb.ToString() + "'"));
+          }
+
+          failed = true;
+        }
+        else
+        {
+          // Issue#170: can still get error copying even though it works, so just increase retries and ignore error
+          try
+          {
+            Clipboard.Clear();
+
+            // add delay for clip error
+            System.Threading.Thread.Sleep(100);
+
+            Clipboard.SetDataObject(code, true, 4, 250);
+          }
+          catch (ExternalException)
+          {
+          }
+        }
+
+        if (failed == true && showError == true)
+        {
+          // only show an error the first time
+          clipRetry = (MessageBox.Show(form, strings.ClipboardInUse,
+              WinAuthMain.APPLICATION_NAME,
+              MessageBoxButtons.YesNo, MessageBoxIcon.Warning, MessageBoxDefaultButton.Button2) == DialogResult.Yes);
+        }
+      }
+      while (clipRetry == true);
+    }
+
+    public bool ReadXml(XmlReader reader, string password)
+    {
+      bool changed = false;
+
+      Guid id;
 #if NETFX_4
-            if (Guid.TryParse(reader.GetAttribute("id"), out id) == true)
-            {
-                Id = id;
-            }
+      if (Guid.TryParse(reader.GetAttribute("id"), out id) == true)
+      {
+        Id = id;
+      }
 #endif
 #if NETFX_3
 			try
@@ -471,310 +471,133 @@
 			catch (Exception) { }
 #endif
 
-            string authenticatorType = reader.GetAttribute("type");
-            if (string.IsNullOrEmpty(authenticatorType) == false)
-            {
-                Type type = typeof(Authenticator).Assembly.GetType(authenticatorType, false, true);
-                this.AuthenticatorData = Activator.CreateInstance(type) as Authenticator;
-            }
-
-            //string encrypted = reader.GetAttribute("encrypted");
-            //if (string.IsNullOrEmpty(encrypted) == false)
-            //{
-            //	// read the encrypted text from the node
-            //	string data = reader.ReadElementContentAsString();
-            //	// decrypt
-            //	Authenticator.PasswordTypes passwordType;
-            //	data = Authenticator.DecryptSequence(data, encrypted, password, out passwordType);
-
-            //	using (MemoryStream ms = new MemoryStream(Authenticator.StringToByteArray(data)))
-            //	{
-            //		reader = XmlReader.Create(ms);
-            //		ReadXml(reader, password);
-            //	}
-            //	this.PasswordType = passwordType;
-            //	this.Password = password;
-
-            //	return;
-            //}
-
-            reader.MoveToContent();
-
-            if (reader.IsEmptyElement)
-            {
-                reader.Read();
-                return changed;
-            }
-
-            reader.Read();
-            while (reader.EOF == false)
-            {
-                if (reader.IsStartElement())
-                {
-                    switch (reader.Name)
-                    {
-                        case "name":
-                            Name = reader.ReadElementContentAsString();
-                            break;
-
-                        case "created":
-                            long t = reader.ReadElementContentAsLong();
-                            t += Convert.ToInt64(new TimeSpan(new DateTime(1970, 1, 1).Ticks).TotalMilliseconds);
-                            t *= TimeSpan.TicksPerMillisecond;
-                            Created = new DateTime(t).ToLocalTime();
-                            break;
-
-                        case "autorefresh":
-                            _autoRefresh = reader.ReadElementContentAsBoolean();
-                            break;
-
-                        case "allowcopy":
-                            _allowCopy = reader.ReadElementContentAsBoolean();
-                            break;
-
-                        case "copyoncode":
-                            _copyOnCode = reader.ReadElementContentAsBoolean();
-                            break;
-
-                        case "hideserial":
-                            _hideSerial = reader.ReadElementContentAsBoolean();
-                            break;
-
-                        case "skin":
-                            _skin = reader.ReadElementContentAsString();
-                            break;
-
-                        case "hotkey":
-                            _hotkey = new WinAuth.HotKey();
-                            _hotkey.ReadXml(reader);
-                            break;
-
-                        case "authenticatordata":
-                            try
-                            {
-                                // we don't pass the password as they are locked till clicked
-                                changed = this.AuthenticatorData.ReadXml(reader) || changed;
-                            }
-                            catch (EncryptedSecretDataException)
-                            {
-                                // no action needed
-                            }
-                            catch (BadPasswordException)
-                            {
-                                // no action needed
-                            }
-                            break;
-
-                        // v2
-                        case "authenticator":
-                            this.AuthenticatorData = Authenticator.ReadXmlv2(reader, password);
-                            break;
-                        // v2
-                        case "autologin":
-                            var hks = new HoyKeySequence();
-                            hks.ReadXml(reader, password);
-                            break;
-                        // v2
-                        case "servertimediff":
-                            this.AuthenticatorData.ServerTimeDiff = reader.ReadElementContentAsLong();
-                            break;
-
-
-                        default:
-                            reader.Skip();
-                            break;
-                    }
-                }
-                else
-                {
-                    reader.Read();
-                    break;
-                }
-            }
-
-            return changed;
-        }
-
-        /// <summary>
-        /// Write the data as xml into an XmlWriter
-        /// </summary>
-        /// <param name="writer">XmlWriter to write config</param>
-        public void WriteXmlString(XmlWriter writer)
-        {
-            writer.WriteStartElement(typeof(WinAuthAuthenticator).Name);
-            writer.WriteAttributeString("id", this.Id.ToString());
-            if (this.AuthenticatorData != null)
-            {
-                writer.WriteAttributeString("type", this.AuthenticatorData.GetType().FullName);
-            }
-
-            //if (this.PasswordType != Authenticator.PasswordTypes.None)
-            //{
-            //	string data;
-
-            //	using (MemoryStream ms = new MemoryStream())
-            //	{
-            //		XmlWriterSettings settings = new XmlWriterSettings();
-            //		settings.Indent = true;
-            //		settings.Encoding = Encoding.UTF8;
-            //		using (XmlWriter encryptedwriter = XmlWriter.Create(ms, settings))
-            //		{
-            //			Authenticator.PasswordTypes savedpasswordType = PasswordType;
-            //			PasswordType = Authenticator.PasswordTypes.None;
-            //			WriteXmlString(encryptedwriter);
-            //			PasswordType = savedpasswordType;
-            //		}
-            //		//data = Encoding.UTF8.GetString(ms.ToArray());
-            //		data = Authenticator.ByteArrayToString(ms.ToArray());
-            //	}
-
-            //	string encryptedTypes;
-            //	data = Authenticator.EncryptSequence(data, PasswordType, Password, out encryptedTypes);
-            //	writer.WriteAttributeString("encrypted", encryptedTypes);
-            //	writer.WriteString(data);
-            //	writer.WriteEndElement();
-
-            //	return;
-            //}
-
-            writer.WriteStartElement("name");
-            writer.WriteValue(this.Name ?? string.Empty);
-            writer.WriteEndElement();
-
-            writer.WriteStartElement("created");
-            writer.WriteValue(Convert.ToInt64((this.Created.ToUniversalTime() - new DateTime(1970, 1, 1)).TotalMilliseconds));
-            writer.WriteEndElement();
-
-            writer.WriteStartElement("autorefresh");
-            writer.WriteValue(this.AutoRefresh);
-            writer.WriteEndElement();
-            //
-            writer.WriteStartElement("allowcopy");
-            writer.WriteValue(this.AllowCopy);
-            writer.WriteEndElement();
-            //
-            writer.WriteStartElement("copyoncode");
-            writer.WriteValue(this.CopyOnCode);
-            writer.WriteEndElement();
-            //
-            writer.WriteStartElement("hideserial");
-            writer.WriteValue(this.HideSerial);
-            writer.WriteEndElement();
-            //
-            writer.WriteStartElement("skin");
-            writer.WriteValue(this.Skin ?? string.Empty);
-            writer.WriteEndElement();
-            //
-            if (this.HotKey != null)
-            {
-                this.HotKey.WriteXmlString(writer);
-            }
-
-            // save the authenticator to the config file
-            if (this.AuthenticatorData != null)
-            {
-                this.AuthenticatorData.WriteToWriter(writer);
-
-                // save script with password and generated salt
-                //if (this.AutoLogin != null)
-                //{
-                //	this.AutoLogin.WriteXmlString(writer, this.AuthenticatorData.PasswordType, this.AuthenticatorData.Password);
-                //}
-            }
-
-            writer.WriteEndElement();
-        }
-
-        /// <summary>
-        /// Create a KeyUriFormat compatible URL
-        /// See https://code.google.com/p/google-authenticator/wiki/KeyUriFormat
-        /// </summary>
-        /// <returns>string</returns>
-        public virtual string ToUrl(bool compat = false)
-        {
-            string type = "totp";
-            string extraparams = string.Empty;
-
-            Match match;
-            string issuer = this.AuthenticatorData.Issuer;
-            string label = this.Name;
-            if (string.IsNullOrEmpty(issuer) == true && (match = Regex.Match(label, @"^([^\(]+)\s+\((.*?)\)(.*)")).Success == true)
-            {
-                issuer = match.Groups[1].Value;
-                label = match.Groups[2].Value + match.Groups[3].Value;
-            }
-            if (string.IsNullOrEmpty(issuer) == false && (match = Regex.Match(label, @"^" + issuer + @"\s+\((.*?)\)(.*)")).Success == true)
-            {
-                label = match.Groups[1].Value + match.Groups[2].Value;
-            }
-            if (string.IsNullOrEmpty(issuer) == false)
-            {
-                extraparams += "&issuer=" + HttpUtility.UrlEncode(issuer);
-            }
-
-            switch (this.AuthenticatorData.HMACType)
-            {
-                case HMACTypes.SHA1:
-                    // Default when unspecified.
-                    break;
-                case HMACTypes.SHA256:
-                    extraparams += "&algorithm=SHA256";
-                    break;
-                case HMACTypes.SHA512:
-                    extraparams += "&algorithm=SHA512";
-                    break;
-            }
-
-            if (this.AuthenticatorData is BattleNetAuthenticator)
-            {
-                extraparams += "&serial=" + HttpUtility.UrlEncode(((BattleNetAuthenticator)this.AuthenticatorData).Serial.Replace("-", ""));
-            }
-            else if (this.AuthenticatorData is SteamAuthenticator)
-            {
-                if (compat == false)
-                {
-                    extraparams += "&deviceid=" + HttpUtility.UrlEncode(((SteamAuthenticator)this.AuthenticatorData).DeviceId);
-                    extraparams += "&data=" + HttpUtility.UrlEncode(((SteamAuthenticator)this.AuthenticatorData).SteamData);
-                }
-            }
-            else if (this.AuthenticatorData is HOTPAuthenticator)
-            {
-                type = "hotp";
-                extraparams += "&counter=" + ((HOTPAuthenticator)this.AuthenticatorData).Counter;
-            }
-
-            string secret = HttpUtility.UrlEncode(Base32.getInstance().Encode(this.AuthenticatorData.SecretKey));
-
-            // add the skin
-            if (string.IsNullOrEmpty(this.Skin) == false && compat == false)
-            {
-                if (this.Skin.StartsWith("base64:") == true)
-                {
-                    byte[] bytes = Convert.FromBase64String(this.Skin.Substring(7));
-                    string icon32 = Base32.getInstance().Encode(bytes);
-                    extraparams += "&icon=" + HttpUtility.UrlEncode("base64:" + icon32);
-                }
-                else
-                {
-                    extraparams += "&icon=" + HttpUtility.UrlEncode(this.Skin.Replace("Icon.png", ""));
-                }
-            }
-
-            var url = string.Format("otpauth://" + type + "/{0}?secret={1}&digits={2}{3}",
-            (string.IsNullOrEmpty(issuer) == false ? issuer + ":" + HttpUtility.UrlEncode(label) : HttpUtility.UrlEncode(label)),
-            secret,
-            this.AuthenticatorData.CodeDigits,
-            extraparams);
-
-            return url;
-        }
-
-    }
-
-    /// <summary>
-    /// Delegate for ConfigChange event
-    /// </summary>
-<<<<<<< HEAD
+      string authenticatorType = reader.GetAttribute("type");
+      if (string.IsNullOrEmpty(authenticatorType) == false)
+      {
+        Type type = typeof(Authenticator).Assembly.GetType(authenticatorType, false, true);
+        this.AuthenticatorData = Activator.CreateInstance(type) as Authenticator;
+      }
+
+      //string encrypted = reader.GetAttribute("encrypted");
+      //if (string.IsNullOrEmpty(encrypted) == false)
+      //{
+      //	// read the encrypted text from the node
+      //	string data = reader.ReadElementContentAsString();
+      //	// decrypt
+      //	Authenticator.PasswordTypes passwordType;
+      //	data = Authenticator.DecryptSequence(data, encrypted, password, out passwordType);
+
+      //	using (MemoryStream ms = new MemoryStream(Authenticator.StringToByteArray(data)))
+      //	{
+      //		reader = XmlReader.Create(ms);
+      //		ReadXml(reader, password);
+      //	}
+      //	this.PasswordType = passwordType;
+      //	this.Password = password;
+
+      //	return;
+      //}
+
+      reader.MoveToContent();
+
+      if (reader.IsEmptyElement)
+      {
+        reader.Read();
+        return changed;
+      }
+
+      reader.Read();
+      while (reader.EOF == false)
+      {
+        if (reader.IsStartElement())
+        {
+          switch (reader.Name)
+          {
+            case "name":
+              Name = reader.ReadElementContentAsString();
+              break;
+
+            case "created":
+              long t = reader.ReadElementContentAsLong();
+              t += Convert.ToInt64(new TimeSpan(new DateTime(1970, 1, 1).Ticks).TotalMilliseconds);
+              t *= TimeSpan.TicksPerMillisecond;
+              Created = new DateTime(t).ToLocalTime();
+              break;
+
+            case "autorefresh":
+              _autoRefresh = reader.ReadElementContentAsBoolean();
+              break;
+
+            case "allowcopy":
+              _allowCopy = reader.ReadElementContentAsBoolean();
+              break;
+
+            case "copyoncode":
+              _copyOnCode = reader.ReadElementContentAsBoolean();
+              break;
+
+            case "hideserial":
+              _hideSerial = reader.ReadElementContentAsBoolean();
+              break;
+
+            case "skin":
+              _skin = reader.ReadElementContentAsString();
+              break;
+
+            case "hotkey":
+              _hotkey = new WinAuth.HotKey();
+              _hotkey.ReadXml(reader);
+              break;
+
+            case "authenticatordata":
+              try
+              {
+                // we don't pass the password as they are locked till clicked
+                changed = this.AuthenticatorData.ReadXml(reader) || changed;
+              }
+              catch (EncryptedSecretDataException)
+              {
+                // no action needed
+              }
+              catch (BadPasswordException)
+              {
+                // no action needed
+              }
+              break;
+
+            // v2
+            case "authenticator":
+              this.AuthenticatorData = Authenticator.ReadXmlv2(reader, password);
+              break;
+            // v2
+            case "autologin":
+              var hks = new HoyKeySequence();
+              hks.ReadXml(reader, password);
+              break;
+            // v2
+            case "servertimediff":
+              this.AuthenticatorData.ServerTimeDiff = reader.ReadElementContentAsLong();
+              break;
+
+
+            default:
+              reader.Skip();
+              break;
+          }
+        }
+        else
+        {
+          reader.Read();
+          break;
+        }
+      }
+
+      return changed;
+    }
+
+    /// <summary>
+    /// Write the data as xml into an XmlWriter
+    /// </summary>
     /// <param name="writer">XmlWriter to write config</param>
     public void WriteXmlString(XmlWriter writer)
     {
@@ -785,34 +608,34 @@
         writer.WriteAttributeString("type", this.AuthenticatorData.GetType().FullName);
       }
 
-			//if (this.PasswordType != Authenticator.PasswordTypes.None)
-			//{
-			//	string data;
-
-			//	using (MemoryStream ms = new MemoryStream())
-			//	{
-			//		XmlWriterSettings settings = new XmlWriterSettings();
-			//		settings.Indent = true;
-			//		settings.Encoding = Encoding.UTF8;
-			//		using (XmlWriter encryptedwriter = XmlWriter.Create(ms, settings))
-			//		{
-			//			Authenticator.PasswordTypes savedpasswordType = PasswordType;
-			//			PasswordType = Authenticator.PasswordTypes.None;
-			//			WriteXmlString(encryptedwriter);
-			//			PasswordType = savedpasswordType;
-			//		}
-			//		//data = Encoding.UTF8.GetString(ms.ToArray());
-			//		data = Authenticator.ByteArrayToString(ms.ToArray());
-			//	}
-
-			//	string encryptedTypes;
-			//	data = Authenticator.EncryptSequence(data, PasswordType, Password, out encryptedTypes);
-			//	writer.WriteAttributeString("encrypted", encryptedTypes);
-			//	writer.WriteString(data);
-			//	writer.WriteEndElement();
-
-			//	return;
-			//}
+      //if (this.PasswordType != Authenticator.PasswordTypes.None)
+      //{
+      //	string data;
+
+      //	using (MemoryStream ms = new MemoryStream())
+      //	{
+      //		XmlWriterSettings settings = new XmlWriterSettings();
+      //		settings.Indent = true;
+      //		settings.Encoding = Encoding.UTF8;
+      //		using (XmlWriter encryptedwriter = XmlWriter.Create(ms, settings))
+      //		{
+      //			Authenticator.PasswordTypes savedpasswordType = PasswordType;
+      //			PasswordType = Authenticator.PasswordTypes.None;
+      //			WriteXmlString(encryptedwriter);
+      //			PasswordType = savedpasswordType;
+      //		}
+      //		//data = Encoding.UTF8.GetString(ms.ToArray());
+      //		data = Authenticator.ByteArrayToString(ms.ToArray());
+      //	}
+
+      //	string encryptedTypes;
+      //	data = Authenticator.EncryptSequence(data, PasswordType, Password, out encryptedTypes);
+      //	writer.WriteAttributeString("encrypted", encryptedTypes);
+      //	writer.WriteString(data);
+      //	writer.WriteEndElement();
+
+      //	return;
+      //}
 
       writer.WriteStartElement("name");
       writer.WriteValue(this.Name ?? string.Empty);
@@ -841,11 +664,11 @@
       writer.WriteStartElement("skin");
       writer.WriteValue(this.Skin ?? string.Empty);
       writer.WriteEndElement();
-			//
-			if (this.HotKey != null)
-			{
-				this.HotKey.WriteXmlString(writer);
-			}
+      //
+      if (this.HotKey != null)
+      {
+        this.HotKey.WriteXmlString(writer);
+      }
 
       // save the authenticator to the config file
       if (this.AuthenticatorData != null)
@@ -853,90 +676,95 @@
         this.AuthenticatorData.WriteToWriter(writer);
 
         // save script with password and generated salt
-				//if (this.AutoLogin != null)
-				//{
-				//	this.AutoLogin.WriteXmlString(writer, this.AuthenticatorData.PasswordType, this.AuthenticatorData.Password);
-				//}
+        //if (this.AutoLogin != null)
+        //{
+        //	this.AutoLogin.WriteXmlString(writer, this.AuthenticatorData.PasswordType, this.AuthenticatorData.Password);
+        //}
       }
 
       writer.WriteEndElement();
     }
 
-		/// <summary>
-		/// Create a KeyUriFormat compatible URL
-		/// See https://code.google.com/p/google-authenticator/wiki/KeyUriFormat
-		/// </summary>
-		/// <returns>string</returns>
-		public virtual string ToUrl(bool compat = false)
-		{
-			string type = "totp";
-			string extraparams = string.Empty;
-
-			Match match;
-			string issuer = this.AuthenticatorData.Issuer;
-			string label = this.Name;
-			if (string.IsNullOrEmpty(issuer) == true && (match = Regex.Match(label, @"^([^\(]+)\s+\((.*?)\)(.*)")).Success == true)
-			{
-				issuer = match.Groups[1].Value;
-				label = match.Groups[2].Value + match.Groups[3].Value;
-			}
-			if (string.IsNullOrEmpty(issuer) == false && (match = Regex.Match(label, @"^" + issuer + @"\s+\((.*?)\)(.*)")).Success == true)
-			{
-				label = match.Groups[1].Value + match.Groups[2].Value;
-			}
-			if (string.IsNullOrEmpty(issuer) == false)
-			{
-				extraparams += "&issuer=" + HttpUtility.UrlEncode(issuer);
-			}
-
-			if (this.AuthenticatorData is BattleNetAuthenticator)
-			{
-				extraparams += "&serial=" + HttpUtility.UrlEncode(((BattleNetAuthenticator)this.AuthenticatorData).Serial.Replace("-", ""));
-			}
-			else if (this.AuthenticatorData is SteamAuthenticator)
-			{
-				if (compat == false)
-				{
-					extraparams += "&deviceid=" + HttpUtility.UrlEncode(((SteamAuthenticator)this.AuthenticatorData).DeviceId);
-					extraparams += "&data=" + HttpUtility.UrlEncode(((SteamAuthenticator)this.AuthenticatorData).SteamData);
-				}
-			}
-			else if (this.AuthenticatorData is HOTPAuthenticator)
-			{
-				type = "hotp";
-				extraparams += "&counter=" + ((HOTPAuthenticator)this.AuthenticatorData).Counter;
-			}
-
-			string secret = HttpUtility.UrlEncode(Base32.getInstance().Encode(this.AuthenticatorData.SecretKey));
-
-			// add the skin
-			if (string.IsNullOrEmpty(this.Skin) == false && compat == false)
-			{
-				if (this.Skin.StartsWith("base64:") == true)
-				{
-					byte[] bytes = Convert.FromBase64String(this.Skin.Substring(7));
-					string icon32 = Base32.getInstance().Encode(bytes);
-					extraparams += "&icon=" + HttpUtility.UrlEncode("base64:" + icon32);
-				}
-				else
-				{
-					extraparams += "&icon=" + HttpUtility.UrlEncode(this.Skin.Replace("Icon.png", ""));
-				}
-			}
+    /// <summary>
+    /// Create a KeyUriFormat compatible URL
+    /// See https://code.google.com/p/google-authenticator/wiki/KeyUriFormat
+    /// </summary>
+    /// <returns>string</returns>
+    public virtual string ToUrl(bool compat = false)
+    {
+      string type = "totp";
+      string extraparams = string.Empty;
+
+      Match match;
+      string issuer = this.AuthenticatorData.Issuer;
+      string label = this.Name;
+      if (string.IsNullOrEmpty(issuer) == true && (match = Regex.Match(label, @"^([^\(]+)\s+\((.*?)\)(.*)")).Success == true)
+      {
+        issuer = match.Groups[1].Value;
+        label = match.Groups[2].Value + match.Groups[3].Value;
+      }
+      if (string.IsNullOrEmpty(issuer) == false && (match = Regex.Match(label, @"^" + issuer + @"\s+\((.*?)\)(.*)")).Success == true)
+      {
+        label = match.Groups[1].Value + match.Groups[2].Value;
+      }
+      if (string.IsNullOrEmpty(issuer) == false)
+      {
+        extraparams += "&issuer=" + HttpUtility.UrlEncode(issuer);
+      }
+
+      if (this.AuthenticatorData.HMACType != Authenticator.DEFAULT_HMAC_TYPE)
+      {
+        extraparams += "&algorithm=" + this.AuthenticatorData.HMACType.ToString();
+      }
+
+      if (this.AuthenticatorData is BattleNetAuthenticator)
+      {
+        extraparams += "&serial=" + HttpUtility.UrlEncode(((BattleNetAuthenticator)this.AuthenticatorData).Serial.Replace("-", ""));
+      }
+      else if (this.AuthenticatorData is SteamAuthenticator)
+      {
+        if (compat == false)
+        {
+          extraparams += "&deviceid=" + HttpUtility.UrlEncode(((SteamAuthenticator)this.AuthenticatorData).DeviceId);
+          extraparams += "&data=" + HttpUtility.UrlEncode(((SteamAuthenticator)this.AuthenticatorData).SteamData);
+        }
+      }
+      else if (this.AuthenticatorData is HOTPAuthenticator)
+      {
+        type = "hotp";
+        extraparams += "&counter=" + ((HOTPAuthenticator)this.AuthenticatorData).Counter;
+      }
+
+      string secret = HttpUtility.UrlEncode(Base32.getInstance().Encode(this.AuthenticatorData.SecretKey));
+
+      // add the skin
+      if (string.IsNullOrEmpty(this.Skin) == false && compat == false)
+      {
+        if (this.Skin.StartsWith("base64:") == true)
+        {
+          byte[] bytes = Convert.FromBase64String(this.Skin.Substring(7));
+          string icon32 = Base32.getInstance().Encode(bytes);
+          extraparams += "&icon=" + HttpUtility.UrlEncode("base64:" + icon32);
+        }
+        else
+        {
+          extraparams += "&icon=" + HttpUtility.UrlEncode(this.Skin.Replace("Icon.png", ""));
+        }
+      }
 
       if (this.AuthenticatorData.Period != Authenticator.DEFAULT_PERIOD)
       {
         extraparams += "&period=" + this.AuthenticatorData.Period;
       }
 
-			var url = string.Format("otpauth://" + type + "/{0}?secret={1}&digits={2}{3}",
-				(string.IsNullOrEmpty(issuer) == false ? issuer + ":" + HttpUtility.UrlEncode(label) : HttpUtility.UrlEncode(label)),
-				secret,
-				this.AuthenticatorData.CodeDigits,
-				extraparams);
-
-			return url;
-		}
+      var url = string.Format("otpauth://" + type + "/{0}?secret={1}&digits={2}{3}",
+        (string.IsNullOrEmpty(issuer) == false ? issuer + ":" + HttpUtility.UrlEncode(label) : HttpUtility.UrlEncode(label)),
+        secret,
+        this.AuthenticatorData.CodeDigits,
+        extraparams);
+
+      return url;
+    }
 
   }
 
@@ -952,30 +780,17 @@
   /// </summary>
   public class WinAuthAuthenticatorChangedEventArgs : EventArgs
   {
-		public string Property { get; private set; }
-		public Authenticator Authenticator { get; private set; }
-=======
-    /// <param name="source"></param>
-    /// <param name="args"></param>
-    public delegate void WinAuthAuthenticatorChangedHandler(WinAuthAuthenticator source, WinAuthAuthenticatorChangedEventArgs args);
->>>>>>> a6217b8e
-
-    /// <summary>
-    /// Change event arguments
-    /// </summary>
-    public class WinAuthAuthenticatorChangedEventArgs : EventArgs
-    {
-        public string Property { get; private set; }
-        public Authenticator Authenticator { get; private set; }
-
-        /// <summary>
-        /// Default constructor
-        /// </summary>
-        public WinAuthAuthenticatorChangedEventArgs(string property = null, Authenticator authenticator = null)
-        {
-            Property = property;
-            Authenticator = authenticator;
-        }
-
-    }
+    public string Property { get; private set; }
+    public Authenticator Authenticator { get; private set; }
+
+    /// <summary>
+    /// Default constructor
+    /// </summary>
+    public WinAuthAuthenticatorChangedEventArgs(string property = null, Authenticator authenticator = null)
+    {
+      Property = property;
+      Authenticator = authenticator;
+    }
+
+  }
 }