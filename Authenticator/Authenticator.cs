﻿/*
 * Copyright (C) 2011 Colin Mackie.
 * This software is distributed under the terms of the GNU General Public License.
 *
 * This program is free software: you can redistribute it and/or modify
 * it under the terms of the GNU General Public License as published by
 * the Free Software Foundation, either version 3 of the License, or
 * (at your option) any later version.
 *
 * This program is distributed in the hope that it will be useful,
 * but WITHOUT ANY WARRANTY; without even the implied warranty of
 * MERCHANTABILITY or FITNESS FOR A PARTICULAR PURPOSE.  See the
 * GNU General Public License for more details.
 *
 * You should have received a copy of the GNU General Public License
 * along with this program.  If not, see <http://www.gnu.org/licenses/>.
 */

using System;
using System.Collections.Generic;
using System.IO;
using System.Linq;
using System.Net;
using System.Security.Cryptography;
using System.Reflection;
using System.Runtime.InteropServices;
using System.Text;
using System.Text.RegularExpressions;
using System.Xml;
using System.Xml.Serialization;

using Org.BouncyCastle.Crypto;
using Org.BouncyCastle.Crypto.Engines;
using Org.BouncyCastle.Crypto.Macs;
using Org.BouncyCastle.Crypto.Parameters;
using Org.BouncyCastle.Crypto.Paddings;
using Org.BouncyCastle.Crypto.Digests;
using Org.BouncyCastle.Crypto.Generators;
using System.Collections;
using System.Security;

#if NUNIT
using NUnit.Framework;
#endif

#if NETCF
using OpenNETCF.Security.Cryptography;
#endif
<<<<<<< HEAD

namespace WinAuth
{
	/// <summary>
	/// Class that implements base RFC 4226 an RFC 6238 authenticator
	/// </summary>
	public abstract class Authenticator : ICloneable
	{
		/// <summary>
		/// Number of bytes making up the salt
		/// </summary>
		private const int SALT_LENGTH = 8;

		/// <summary>
		/// Number of iterations in PBKDF2 key generation
		/// </summary>
		private const int PBKDF2_ITERATIONS = 2000;

		/// <summary>
		/// Size of derived PBKDF2 key
		/// </summary>
		private const int PBKDF2_KEYSIZE = 256;

		/// <summary>
		/// Version for encrpytion changes
		/// </summary>
		private static string ENCRYPTION_HEADER = Authenticator.ByteArrayToString(Encoding.UTF8.GetBytes("WINAUTH3"));

		/// <summary>
		/// Default number of digits in code
		/// </summary>
		public const int DEFAULT_CODE_DIGITS = 6;

		/// <summary>
		/// Default period of 30s
		/// </summary>
		public const int DEFAULT_PERIOD = 30;

		/// <summary>
		/// Type of password to use to encrypt secret data
		/// </summary>
		public enum PasswordTypes
		{
			None = 0,
			Explicit = 1,
			User = 2,
			Machine = 4,
			YubiKeySlot1 = 8,
			YubiKeySlot2 = 16
		}

		#region Authenticator data

		/// <summary>
		/// Serial number of authenticator
		/// </summary>
		//public virtual string Serial { get; set; }

		/// <summary>
		/// Secret key used for Authenticator
		/// </summary>
		public byte[] SecretKey { get; set; }

		/// <summary>
		/// Time difference in milliseconds of our machine and server
		/// </summary>
		public long ServerTimeDiff { get; set; }

		/// <summary>
		/// Time of last synced
		/// </summary>
		public long LastServerTime { get; set; }

		/// <summary>
		/// Type of password used to encrypt secretdata
		/// </summary>
		public PasswordTypes PasswordType { get; private set; }

		/// <summary>
		/// Password used to encrypt secretdata (if PasswordType == Explict)
		/// </summary>
		protected string Password { get; set; }

		/// <summary>
		/// Hash of secret data to detect changes
		/// </summary>
		protected byte[] SecretHash { get; private set; }

		public bool RequiresPassword { get; private set; }

		/// <summary>
		/// The data current saved with the current encryption and/or password (might be none)
		/// </summary>
		protected string EncryptedData { get; private set; }

		/// <summary>
		/// Number of digits returned in code (default is 6)
		/// </summary>
		public int CodeDigits { get; set; }

		/// <summary>
		/// Period in seconds for next code
		/// </summary>
		public int Period { get; set; }

		/// <summary>
		/// Name of issuer
		/// </summary>
		public virtual string Issuer { get; set; }

		/// <summary>
		/// Get/set the combined secret data value
		/// </summary>
		public virtual string SecretData
		{
			get
			{
				// this is the secretkey
				return Authenticator.ByteArrayToString(SecretKey) + "\t" + this.CodeDigits.ToString() + "\t" + this.Period.ToString();
			}
			set
			{
				if (string.IsNullOrEmpty(value) == false)
				{
					string[] parts = value.Split('|')[0].Split('\t');
					SecretKey = Authenticator.StringToByteArray(parts[0]);
					if (parts.Length > 1)
					{
						int digits;
						if (int.TryParse(parts[1], out digits) == true)
						{
							CodeDigits = digits;
						}
					}
          if (parts.Length > 2)
          {
            int period;
            if (int.TryParse(parts[2], out period) == true)
            {
              Period = period;
            }
          }
        }
        else
				{
					SecretKey = null;
				}
			}
		}

		/// <summary>
		/// Advanced script saved with authenticator so it is also encrypted
		/// </summary>
		//public string Script {get; set;}

		/// <summary>
		/// Get the server time since 1/1/70
		/// </summary>
		public long ServerTime
		{
			get
			{
				return CurrentTime + ServerTimeDiff;
			}
		}

		/// <summary>
		/// Calculate the code interval based on the calculated server time
		/// </summary>
		public long CodeInterval
		{
			get
			{
				// calculate the code interval; the server's time div 30,000
				return (CurrentTime + ServerTimeDiff) / ((long)this.Period * 1000L);
			}
		}

		/// <summary>
		/// Get the current code for the authenticator.
		/// </summary>
		/// <returns>authenticator code</returns>
		public string CurrentCode
		{
			get
			{
				if (this.SecretKey == null && this.EncryptedData != null)
				{
					throw new EncrpytedSecretDataException();
				}

				return CalculateCode(false);
			}
		}

		#endregion

		/// <summary>
		/// Static initializer
		/// </summary>
		static Authenticator()
		{
			// Issue#71: remove the default .net expect header, which can cause issues (http://stackoverflow.com/questions/566437/)
			System.Net.ServicePointManager.Expect100Continue = false;
		}

		/// <summary>
		/// Create a new Authenticator object
		/// </summary>
		public Authenticator()
		{
			CodeDigits = DEFAULT_CODE_DIGITS;
			Period = DEFAULT_PERIOD;
		}

		/// <summary>
		/// Create a new Authenticator object
		/// </summary>
		public Authenticator(int codeDigits) : this()
		{
			CodeDigits = codeDigits;
		}

		/// <summary>
		/// Calculate the current code for the authenticator.
		/// </summary>
		/// <param name="resyncTime">flag to resync time</param>
		/// <returns>authenticator code</returns>
		protected virtual string CalculateCode(bool resync = false, long interval = -1)
		{
			// sync time if required
			if (resync == true || ServerTimeDiff == 0)
			{
				if (interval > 0)
				{
					ServerTimeDiff = (interval * ((long)this.Period * 1000L)) - CurrentTime;
				}
				else
				{
					Sync();
				}
			}

			HMac hmac = new HMac(new Sha1Digest());
			hmac.Init(new KeyParameter(SecretKey));

			byte[] codeIntervalArray = BitConverter.GetBytes(CodeInterval);
			if (BitConverter.IsLittleEndian)
			{
				Array.Reverse(codeIntervalArray);
			}
			hmac.BlockUpdate(codeIntervalArray, 0, codeIntervalArray.Length);

			byte[] mac = new byte[hmac.GetMacSize()];
			hmac.DoFinal(mac, 0);

			// the last 4 bits of the mac say where the code starts (e.g. if last 4 bit are 1100, we start at byte 12)
			int start = mac[19] & 0x0f;

			// extract those 4 bytes
			byte[] bytes = new byte[4];
			Array.Copy(mac, start, bytes, 0, 4);
			if (BitConverter.IsLittleEndian)
			{
				Array.Reverse(bytes);
			}
			uint fullcode = BitConverter.ToUInt32(bytes, 0) & 0x7fffffff;

			// we use the last 8 digits of this code in radix 10
			uint codemask = (uint)Math.Pow(10, CodeDigits);
			string format = new string('0', CodeDigits);
			string code = (fullcode % codemask).ToString(format);

			return code;
		}

		/// <summary>
		/// Synchorise this authenticator's time with server time. We update our data record with the difference from our UTC time.
		/// </summary>
		public abstract void Sync();

		#region Load / Save

		public static Authenticator ReadXmlv2(XmlReader reader, string password = null)
    {
      Authenticator authenticator = null;
      string authenticatorType = reader.GetAttribute("type");
      if (string.IsNullOrEmpty(authenticatorType) == false)
      {
        authenticatorType = authenticatorType.Replace("WindowsAuthenticator.", "WinAuth.");
        Type type = System.Reflection.Assembly.GetExecutingAssembly().GetType(authenticatorType, false, true);
        authenticator = Activator.CreateInstance(type) as Authenticator;
      }
      if (authenticator == null)
      {
        authenticator = new BattleNetAuthenticator();
      }

      reader.MoveToContent();
      if (reader.IsEmptyElement)
      {
        reader.Read();
        return null;
      }

      reader.Read();
      while (reader.EOF == false)
      {
        if (reader.IsStartElement())
        {
          switch (reader.Name)
          {
            case "servertimediff":
              authenticator.ServerTimeDiff = reader.ReadElementContentAsLong();
              break;

						//case "restorecodeverified":
						//	authenticator.RestoreCodeVerified = reader.ReadElementContentAsBoolean();
						//	break;

            case "secretdata":
              string encrypted = reader.GetAttribute("encrypted");
              string data = reader.ReadElementContentAsString();

							PasswordTypes passwordType = DecodePasswordTypes(encrypted);

              if (passwordType != PasswordTypes.None)
              {
								// this is an old version so there is no hash
								data = DecryptSequence(data, passwordType, password, null);
              }

              authenticator.PasswordType = PasswordTypes.None;
              authenticator.SecretData = data;

              break;

            default:
							if (authenticator.ReadExtraXml(reader, reader.Name) == false)
							{
								reader.Skip();
							}
              break;
          }
        }
        else
        {
          reader.Read();
          break;
        }
      }

      return authenticator;
    }

		public virtual bool ReadExtraXml(XmlReader reader, string name)
		{
			return false;
		}

		/// <summary>
		/// Convert the string password types into the PasswordTypes type
		/// </summary>
		/// <param name="passwordTypes">string version of password types</param>
		/// <returns>PasswordTypes value</returns>
		public static PasswordTypes DecodePasswordTypes(string passwordTypes)
		{
			PasswordTypes passwordType = PasswordTypes.None;
			if (string.IsNullOrEmpty(passwordTypes) == true)
			{
				return passwordType;
			}

			char[] types = passwordTypes.ToCharArray();
			for (int i = types.Length - 1; i >= 0; i--)
			{
				char type = types[i];
				switch (type)
				{
					case 'u':
						passwordType |= PasswordTypes.User;
						break;
					case 'm':
						passwordType |= PasswordTypes.Machine;
						break;
					case 'y':
						passwordType |= PasswordTypes.Explicit;
						break;
					case 'a':
						passwordType |= PasswordTypes.YubiKeySlot1;
						break;
					case 'b':
						passwordType |= PasswordTypes.YubiKeySlot2;
						break;
					default:
						break;
				}
			}

			return passwordType;
		}

		/// <summary>
		/// Encode the PasswordTypes type into a string for storing in config
		/// </summary>
		/// <param name="passwordType">PasswordTypes value</param>
		/// <returns>string version</returns>
		public static string EncodePasswordTypes(PasswordTypes passwordType)
		{
			StringBuilder encryptedTypes = new StringBuilder();
			if ((passwordType & PasswordTypes.Explicit) != 0)
			{
				encryptedTypes.Append("y");
			}
			if ((passwordType & PasswordTypes.User) != 0)
			{
				encryptedTypes.Append("u");
			}
			if ((passwordType & PasswordTypes.Machine) != 0)
			{
				encryptedTypes.Append("m");
			}

			return encryptedTypes.ToString();
		}

		public void SetEncryption(PasswordTypes passwordType, string password = null)
		{
			// check if still encrpyted
			if (this.RequiresPassword == true)
			{
				// have to decrypt to be able to re-encrypt
				throw new EncrpytedSecretDataException();
			}

			if (passwordType == PasswordTypes.None)
			{
				this.RequiresPassword = false;
				this.EncryptedData = null;
				this.PasswordType = passwordType;
			}
			else
			{
				using (MemoryStream ms = new MemoryStream())
				{
					// get the plain version
					XmlWriterSettings settings = new XmlWriterSettings();
					settings.Indent = true;
					settings.Encoding = Encoding.UTF8;
					using (XmlWriter encryptedwriter = XmlWriter.Create(ms, settings))
					{
						string encrpytedData = this.EncryptedData;
						Authenticator.PasswordTypes savedpasswordType = PasswordType;
						try
						{
							PasswordType = Authenticator.PasswordTypes.None;
							EncryptedData = null;
							WriteToWriter(encryptedwriter);
						}
						finally
						{
							this.PasswordType = savedpasswordType;
							this.EncryptedData = encrpytedData;
						}
					}
					string data = Authenticator.ByteArrayToString(ms.ToArray());

					// update secret hash
					using (SHA1 sha1 = SHA1.Create())
					{
						this.SecretHash = sha1.ComputeHash(Encoding.UTF8.GetBytes(this.SecretData));
					}

					// encrypt
					this.EncryptedData = Authenticator.EncryptSequence(data, passwordType, password, null);
					this.PasswordType = passwordType;
					if (this.PasswordType == PasswordTypes.Explicit)
					{
						this.SecretData = null;
						this.RequiresPassword = true;
					}
				}
			}
		}

		public void Protect()
		{
			if (this.PasswordType != PasswordTypes.None)
			{
				// check if the data has changed
				//if (this.SecretData != null)
				//{
				//	using (SHA1 sha1 = SHA1.Create())
				//	{
				//		byte[] secretHash = sha1.ComputeHash(Encoding.UTF8.GetBytes(this.SecretData));
				//		if (this.SecretHash == null || secretHash.SequenceEqual(this.SecretHash) == false)
				//		{
				//			// we need to encrypt changed secret data
				//			SetEncryption(this.PasswordType, this.Password);
				//		}
				//	}
				//}

				this.SecretData = null;
				this.RequiresPassword = true;
				this.Password = null;
			}
		}

		public bool Unprotect(string password)
		{
			PasswordTypes passwordType = this.PasswordType;
			if (passwordType == PasswordTypes.None)
			{
				throw new InvalidOperationException("Cannot Unprotect a non-encrypted authenticator");
			}

			// decrypt
			bool changed = false;
			try
			{
				string data = Authenticator.DecryptSequence(this.EncryptedData, this.PasswordType, password, null);
				using (MemoryStream ms = new MemoryStream(Authenticator.StringToByteArray(data)))
				{
					XmlReader reader = XmlReader.Create(ms);
					changed = this.ReadXml(reader, password) || changed;
				}
				this.RequiresPassword = false;
				// calculate hash of current secretdata
				using (SHA1 sha1 = SHA1.Create())
				{
					this.SecretHash = sha1.ComputeHash(Encoding.UTF8.GetBytes(this.SecretData));
				}
				// keep the password until we reprotect in case data changes
				this.Password = password;

				if (changed == true)
				{
					// we need to encrypt changed secret data
					using (MemoryStream ms = new MemoryStream())
					{
						// get the plain version
						XmlWriterSettings settings = new XmlWriterSettings();
						settings.Indent = true;
						settings.Encoding = Encoding.UTF8;
						using (XmlWriter encryptedwriter = XmlWriter.Create(ms, settings))
						{
							WriteToWriter(encryptedwriter);
						}
						string encrypteddata = Authenticator.ByteArrayToString(ms.ToArray());

						// update secret hash
						using (SHA1 sha1 = SHA1.Create())
						{
							this.SecretHash = sha1.ComputeHash(Encoding.UTF8.GetBytes(this.SecretData));
						}

						// encrypt
						this.EncryptedData = Authenticator.EncryptSequence(encrypteddata, passwordType, password, null);
					}
				}

				return changed;
			}
			catch (EncrpytedSecretDataException)
			{
				this.RequiresPassword = true;
				throw;
			}
			finally
			{
				this.PasswordType = passwordType;
			}
		}

		public bool ReadXml(XmlReader reader, string password = null)
		{
			// decode the password type
			string encrypted = reader.GetAttribute("encrypted");
			PasswordTypes passwordType = DecodePasswordTypes(encrypted);
			this.PasswordType = passwordType;

			if (passwordType != PasswordTypes.None)
			{
				// read the encrypted text from the node
				this.EncryptedData = reader.ReadElementContentAsString();
				return Unprotect(password);

				//// decrypt
				//try
				//{
				//	string data = Authenticator.DecryptSequence(this.EncryptedData, passwordType, password);
				//	using (MemoryStream ms = new MemoryStream(Authenticator.StringToByteArray(data)))
				//	{
				//		reader = XmlReader.Create(ms);
				//		this.ReadXml(reader, password);
				//	}
				//}
				//catch (EncrpytedSecretDataException)
				//{
				//	this.RequiresPassword = true;
				//	throw;
				//}
				//finally
				//{
				//	this.PasswordType = passwordType;
				//}
			}

			reader.MoveToContent();
			if (reader.IsEmptyElement)
			{
				reader.Read();
				return false;
			}

			reader.Read();
			while (reader.EOF == false)
			{
				if (reader.IsStartElement())
				{
					switch (reader.Name)
					{
						case "lastservertime":
							LastServerTime = reader.ReadElementContentAsLong();
							break;

						case "servertimediff":
							ServerTimeDiff = reader.ReadElementContentAsLong();
							break;

						case "secretdata":
							SecretData = reader.ReadElementContentAsString();
							break;

						default:
							if (ReadExtraXml(reader, reader.Name) == false)
							{
								reader.Skip();
							}
							break;
					}
				}
				else
				{
					reader.Read();
					break;
				}
			}

			// check if we need to sync, or if it's been a day
			if (this is HOTPAuthenticator)
			{
				// no time sync
				return true;
			}
			else if (ServerTimeDiff == 0 || LastServerTime == 0 || LastServerTime < DateTime.Now.AddHours(-24).Ticks)
			{
				Sync();
				return true;
			}
			else
			{
				return false;
			}
		}

		/// <summary>
		/// Write this authenticator into an XmlWriter
		/// </summary>
		/// <param name="writer">XmlWriter to receive authenticator</param>
    public void WriteToWriter(XmlWriter writer)
		{
      writer.WriteStartElement("authenticatordata");
      //writer.WriteAttributeString("type", this.GetType().FullName);
			string encrypted = EncodePasswordTypes(this.PasswordType);
			if (string.IsNullOrEmpty(encrypted) == false)
			{
				writer.WriteAttributeString("encrypted", encrypted);
			}

			if (this.PasswordType != PasswordTypes.None)
			{
				writer.WriteRaw(this.EncryptedData);
			}
			else
			{
				writer.WriteStartElement("servertimediff");
				writer.WriteString(ServerTimeDiff.ToString());
				writer.WriteEndElement();
				//
				writer.WriteStartElement("lastservertime");
				writer.WriteString(LastServerTime.ToString());
				writer.WriteEndElement();
				//
				writer.WriteStartElement("secretdata");
				writer.WriteString(SecretData);
				writer.WriteEndElement();

				WriteExtraXml(writer);
			}

/*
			if (passwordType != Authenticator.PasswordTypes.None)
			{
				//string data = this.EncryptedData;
				//if (data == null)
				//{
				//	using (MemoryStream ms = new MemoryStream())
				//	{
				//		XmlWriterSettings settings = new XmlWriterSettings();
				//		settings.Indent = true;
				//		settings.Encoding = Encoding.UTF8;
				//		using (XmlWriter encryptedwriter = XmlWriter.Create(ms, settings))
				//		{
				//			Authenticator.PasswordTypes savedpasswordType = PasswordType;
				//			PasswordType = Authenticator.PasswordTypes.None;
				//			WriteToWriter(encryptedwriter);
				//			PasswordType = savedpasswordType;
				//		}
				//		data = Authenticator.ByteArrayToString(ms.ToArray());
				//	}

				//	data = Authenticator.EncryptSequence(data, PasswordType, Password);
				//}

				writer.WriteString(this.EncryptedData);
				writer.WriteEndElement();

				return;
			}

			//
			writer.WriteStartElement("servertimediff");
			writer.WriteString(ServerTimeDiff.ToString());
			writer.WriteEndElement();
			//
			writer.WriteStartElement("secretdata");
      writer.WriteString(SecretData);
      writer.WriteEndElement();

			WriteExtraXml(writer);
*/

			writer.WriteEndElement();
		}

/*
		/// <summary>
		/// Write this authenticator into an XmlWriter
		/// </summary>
		/// <param name="writer">XmlWriter to receive authenticator</param>
		protected void WriteToWriter(XmlWriter writer, PasswordTypes passwordType)
		{
			if (passwordType != Authenticator.PasswordTypes.None)
			{
				writer.WriteStartElement("authenticatordata");
				writer.WriteAttributeString("encrypted", EncodePasswordTypes(this.PasswordType));
				writer.WriteString(this.EncryptedData);
				writer.WriteEndElement();
			}
			else
			{
				writer.WriteStartElement("servertimediff");
				writer.WriteString(ServerTimeDiff.ToString());
				writer.WriteEndElement();
				//
				writer.WriteStartElement("secretdata");
				writer.WriteString(SecretData);
				writer.WriteEndElement();

				WriteExtraXml(writer);
			}
		}
*/

		/// <summary>
		/// Virtual function to write any class specific xml nodes into the writer
		/// </summary>
		/// <param name="writer">XmlWriter to write data</param>
		protected virtual void WriteExtraXml(XmlWriter writer)
		{
		}

		#endregion

		#region Utility functions

		/// <summary>
		/// Create a one-time pad by generating a random block and then taking a hash of that block as many times as needed.
		/// </summary>
		/// <param name="length">desired pad length</param>
		/// <returns>array of bytes conatining random data</returns>
		protected internal static byte[] CreateOneTimePad(int length)
		{
			// There is a MITM vulnerability from using the standard Random call
			// see https://docs.google.com/document/edit?id=1pf-YCgUnxR4duE8tr-xulE3rJ1Hw-Bm5aMk5tNOGU3E&hl=en
			// in http://code.google.com/p/winauth/issues/detail?id=2
			// so we switch out to use RNGCryptoServiceProvider instead of Random

			RNGCryptoServiceProvider random = new RNGCryptoServiceProvider();

			byte[] randomblock = new byte[length];

			SHA1 sha1 = SHA1.Create();
			int i = 0;
			do
			{
				byte[] hashBlock = new byte[128];
				random.GetBytes(hashBlock);

				byte[] key = sha1.ComputeHash(hashBlock, 0, hashBlock.Length);
				if (key.Length >= randomblock.Length)
				{
					Array.Copy(key, 0, randomblock, i, randomblock.Length);
					break;
				}
				Array.Copy(key, 0, randomblock, i, key.Length);
				i += key.Length;
			} while (true);

			return randomblock;
		}

		/// <summary>
		/// Get the milliseconds since 1/1/70 (same as Java currentTimeMillis)
		/// </summary>
		public static long CurrentTime
		{
			get
			{
				return Convert.ToInt64((DateTime.UtcNow - new DateTime(1970, 1, 1)).TotalMilliseconds);
			}
		}

		/// <summary>
		/// Convert a hex string into a byte array. E.g. "001f406a" -> byte[] {0x00, 0x1f, 0x40, 0x6a}
		/// </summary>
		/// <param name="hex">hex string to convert</param>
		/// <returns>byte[] of hex string</returns>
		public static byte[] StringToByteArray(string hex)
		{
			int len = hex.Length;
			byte[] bytes = new byte[len / 2];
			for (int i = 0; i < len; i += 2)
			{
				bytes[i / 2] = Convert.ToByte(hex.Substring(i, 2), 16);
			}
			return bytes;
		}

		/// <summary>
		/// Convert a byte array into a ascii hex string, e.g. byte[]{0x00,0x1f,0x40,ox6a} -> "001f406a"
		/// </summary>
		/// <param name="bytes">byte array to convert</param>
		/// <returns>string version of byte array</returns>
		public static string ByteArrayToString(byte[] bytes)
		{
			// Use BitConverter, but it sticks dashes in the string
			return BitConverter.ToString(bytes).Replace("-", string.Empty);
		}

		/// <summary>
		/// Decrypt a string sequence using the selected encryption types
		/// </summary>
		/// <param name="data">hex coded string sequence to decrypt</param>
		/// <param name="encryptedTypes">Encryption types</param>
		/// <param name="password">optional password</param>
		/// <param name="yubidata">optional yubi data</param>
		/// <param name="decode"></param>
		/// <returns>decrypted string sequence</returns>
		public static string DecryptSequence(string data, PasswordTypes encryptedTypes, string password, YubiKey yubi, bool decode = false)
    {
			// check for encrpytion header
			if (data.Length < ENCRYPTION_HEADER.Length || data.IndexOf(ENCRYPTION_HEADER) != 0)
			{
				return DecryptSequenceNoHash(data, encryptedTypes, password, yubi, decode);
			}

			// extract salt and hash
			using (var sha = new SHA256Managed())
			{
				// jump header
				int datastart = ENCRYPTION_HEADER.Length;
				string salt = data.Substring(datastart, Math.Min(SALT_LENGTH * 2, data.Length - datastart));
				datastart += salt.Length;
				string hash = data.Substring(datastart, Math.Min(sha.HashSize / 8 * 2, data.Length - datastart));
				datastart += hash.Length;
				data = data.Substring(datastart);

				data = DecryptSequenceNoHash(data, encryptedTypes, password, yubi);

				// check the hash
				byte[] compareplain = StringToByteArray(salt + data);
				string comparehash = ByteArrayToString(sha.ComputeHash(compareplain));
				if (string.Compare(comparehash, hash) != 0)
				{
					throw new BadPasswordException();
				}
			}

      return data;
    }

		/// <summary>
		/// Decrypt a string sequence using the selected encryption types
		/// </summary>
		/// <param name="data">hex coded string sequence to decrypt</param>
		/// <param name="encryptedTypes">Encryption types</param>
		/// <param name="password">optional password</param>
		/// <param name="yubidata">optional yubi data</param>
		/// <param name="decode"></param>
		/// <returns>decrypted string sequence</returns>
		private static string DecryptSequenceNoHash(string data, PasswordTypes encryptedTypes, string password, YubiKey yubi, bool decode = false)
		{
			try
			{
				// reverse order they were encrypted
				if ((encryptedTypes & PasswordTypes.Machine) != 0)
				{
					// we are going to decrypt with the Windows local machine key
					byte[] cipher = Authenticator.StringToByteArray(data);
					byte[] plain = ProtectedData.Unprotect(cipher, null, DataProtectionScope.LocalMachine);
					if (decode == true)
					{
						data = Encoding.UTF8.GetString(plain, 0, plain.Length);
					}
					else
					{
						data = ByteArrayToString(plain);
					}
				}
				if ((encryptedTypes & PasswordTypes.User) != 0)
				{
					// we are going to decrypt with the Windows User account key
					byte[] cipher = StringToByteArray(data);
					byte[] plain = ProtectedData.Unprotect(cipher, null, DataProtectionScope.CurrentUser);
					if (decode == true)
					{
						data = Encoding.UTF8.GetString(plain, 0, plain.Length);
					}
					else
					{
						data = ByteArrayToString(plain);
					}
				}
				if ((encryptedTypes & PasswordTypes.Explicit) != 0)
				{
					// we use an explicit password to encrypt data
					if (string.IsNullOrEmpty(password) == true)
					{
						throw new EncrpytedSecretDataException();
					}
					data = Authenticator.Decrypt(data, password, true);
					if (decode == true)
					{
						byte[] plain = Authenticator.StringToByteArray(data);
						data = Encoding.UTF8.GetString(plain, 0, plain.Length);
					}
				}
				if ((encryptedTypes & PasswordTypes.YubiKeySlot1) != 0 || (encryptedTypes & PasswordTypes.YubiKeySlot2) != 0)
				{
					if (string.IsNullOrEmpty(yubi.Info.Error) == false)
					{
						throw new BadYubiKeyException("Unable to detect YubiKey");
					}
					if (yubi.Info.Status.VersionMajor == 0)
					{
						throw new BadYubiKeyException("Please insert your YubiKey");
					}
					int slot = ((encryptedTypes & PasswordTypes.YubiKeySlot1) != 0 ? 1 : 2);

					string seed = data.Substring(0, SALT_LENGTH * 2);
					data = data.Substring(seed.Length);
					byte[] key = yubi.ChallengeResponse(slot, StringToByteArray(seed));

					data = Authenticator.Decrypt(data, key);
					if (decode == true)
					{
						byte[] plain = Authenticator.StringToByteArray(data);
						data = Encoding.UTF8.GetString(plain, 0, plain.Length);
					}

					yubi.YubiData.Seed = seed;
					yubi.YubiData.Data = key;
				}
			}
			catch (EncrpytedSecretDataException)
			{
				throw;
			}
			catch (BadYubiKeyException )
			{
				throw;
			}
			catch (ChallengeResponseException ex)
			{
				throw new BadYubiKeyException("Please check your YubiKey or touch the flashing button", ex);
			}
			catch (Exception ex)
			{
				throw new BadPasswordException(ex.Message, ex);
			}

			return data;
		}

		public static string EncryptSequence(string data, PasswordTypes passwordType, string password, YubiKey yubi)
    {
			// get hash of original
			var random = new RNGCryptoServiceProvider();
			byte[] saltbytes = new byte[SALT_LENGTH];
			random.GetBytes(saltbytes);
			string salt = ByteArrayToString(saltbytes);

			string hash;
			using (var sha = new SHA256Managed())
			{
        byte[] plain = StringToByteArray(salt + data);
				hash = ByteArrayToString(sha.ComputeHash(plain));
			}

			if ((passwordType & PasswordTypes.YubiKeySlot1) != 0 || (passwordType & PasswordTypes.YubiKeySlot2) != 0)
			{
				if (yubi.YubiData.Length == 0)
				{
					byte[] seed = new byte[SALT_LENGTH];
					random = new RNGCryptoServiceProvider();
					random.GetBytes(seed);

					// we encrypt the data using the hash of a random string from the YubiKey
					int slot = ((passwordType & PasswordTypes.YubiKeySlot1) != 0 ? 1 : 2);
					yubi.YubiData.Data = yubi.ChallengeResponse(slot, seed);
					yubi.YubiData.Seed = Authenticator.ByteArrayToString(seed);
				}

				byte[] key = yubi.YubiData.Data;
				string encrypted = Encrypt(data, key);

				// test the encryption
				string decrypted = Decrypt(encrypted, key);
				if (string.Compare(data, decrypted) != 0)
				{
					throw new InvalidEncryptionException(data, password, encrypted, decrypted);
				}
				data = yubi.YubiData.Seed + encrypted;
			}
			if ((passwordType & PasswordTypes.Explicit) != 0)
      {
        string encrypted = Encrypt(data, password);

        // test the encryption
        string decrypted = Decrypt(encrypted, password, true);
        if (string.Compare(data, decrypted) != 0)
        {
          throw new InvalidEncryptionException(data, password, encrypted, decrypted);
        }
        data = encrypted;
      }
      if ((passwordType & PasswordTypes.User) != 0)
      {
        // we encrypt the data using the Windows User account key
        byte[] plain = StringToByteArray(data);
        byte[] cipher = ProtectedData.Protect(plain, null, DataProtectionScope.CurrentUser);
        data = ByteArrayToString(cipher);
      }
      if ((passwordType & PasswordTypes.Machine) != 0)
      {
        // we encrypt the data using the Local Machine account key
        byte[] plain = StringToByteArray(data);
        byte[] cipher = ProtectedData.Protect(plain, null, DataProtectionScope.LocalMachine);
        data = ByteArrayToString(cipher);
      }

			// prepend the salt + hash
			return ENCRYPTION_HEADER + salt + hash + data;
    }

		/// <summary>
		/// Encrypt a string with a given key
		/// </summary>
		/// <param name="plain">data to encrypt - hex representation of byte array</param>
		/// <param name="password">key to use to encrypt</param>
		/// <returns>hex coded encrypted string</returns>
		public static string Encrypt(string plain, string password)
		{
			byte[] passwordBytes = Encoding.UTF8.GetBytes(password);

			// build a new salt
			RNGCryptoServiceProvider rg = new RNGCryptoServiceProvider();
			byte[] saltbytes = new byte[SALT_LENGTH];
			rg.GetBytes(saltbytes);
			string salt = Authenticator.ByteArrayToString(saltbytes);

			// build our PBKDF2 key
#if NETCF
			PBKDF2 kg = new PBKDF2(passwordBytes, saltbytes, PBKDF2_ITERATIONS);
#else
			Rfc2898DeriveBytes kg = new Rfc2898DeriveBytes(passwordBytes, saltbytes, PBKDF2_ITERATIONS);
#endif
			byte[] key = kg.GetBytes(PBKDF2_KEYSIZE);

			return salt + Encrypt(plain, key);
		}

		/// <summary>
		/// Encrypt a string with a byte array key
		/// </summary>
		/// <param name="plain">data to encrypt - hex representation of byte array</param>
		/// <param name="passwordBytes">key to use to encrypt</param>
		/// <returns>hex coded encrypted string</returns>
		public static string Encrypt(string plain, byte[] key)
		{
			byte[] inBytes = Authenticator.StringToByteArray(plain);

			// get our cipher
			BufferedBlockCipher cipher = new PaddedBufferedBlockCipher(new BlowfishEngine(), new ISO10126d2Padding());
			cipher.Init(true, new KeyParameter(key));

			// encrypt data
			int osize = cipher.GetOutputSize(inBytes.Length);
			byte[] outBytes = new byte[osize];
			int olen = cipher.ProcessBytes(inBytes, 0, inBytes.Length, outBytes, 0);
			olen += cipher.DoFinal(outBytes, olen);
			if (olen < osize)
			{
				byte[] t = new byte[olen];
				Array.Copy(outBytes, 0, t, 0, olen);
				outBytes = t;
			}

			// return encoded byte->hex string
			return Authenticator.ByteArrayToString(outBytes);
		}

		/// <summary>
		/// Decrypt a hex-coded string using our MD5 or PBKDF2 generated key
		/// </summary>
		/// <param name="data">data string to be decrypted</param>
		/// <param name="key">decryption key</param>
		/// <param name="PBKDF2">flag to indicate we are using PBKDF2 to generate derived key</param>
		/// <returns>hex coded decrypted string</returns>
		public static string Decrypt(string data, string password, bool PBKDF2)
		{
			byte[] key;
			byte[] saltBytes = Authenticator.StringToByteArray(data.Substring(0, SALT_LENGTH * 2));

			if (PBKDF2 == true)
			{
				// extract the salt from the data
				byte[] passwordBytes = Encoding.UTF8.GetBytes(password);

				// build our PBKDF2 key
#if NETCF
			PBKDF2 kg = new PBKDF2(passwordBytes, saltbytes, 2000);
#else
				Rfc2898DeriveBytes kg = new Rfc2898DeriveBytes(passwordBytes, saltBytes, PBKDF2_ITERATIONS);
#endif
				key = kg.GetBytes(PBKDF2_KEYSIZE);
			}
			else
			{
				// extract the salt from the data
				byte[] passwordBytes = Encoding.Default.GetBytes(password);
				key = new byte[saltBytes.Length + passwordBytes.Length];
				Array.Copy(saltBytes, key, saltBytes.Length);
				Array.Copy(passwordBytes, 0, key, saltBytes.Length, passwordBytes.Length);
				// build out combined key
				MD5 md5 = MD5.Create();
				key = md5.ComputeHash(key);
			}

			// extract the actual data to be decrypted
			byte[] inBytes = Authenticator.StringToByteArray(data.Substring(SALT_LENGTH * 2));

			// get cipher
			BufferedBlockCipher cipher = new PaddedBufferedBlockCipher(new BlowfishEngine(), new ISO10126d2Padding());
			cipher.Init(false, new KeyParameter(key));

			// decrypt the data
			int osize = cipher.GetOutputSize(inBytes.Length);
			byte[] outBytes = new byte[osize];
			try
			{
				int olen = cipher.ProcessBytes(inBytes, 0, inBytes.Length, outBytes, 0);
				olen += cipher.DoFinal(outBytes, olen);
				if (olen < osize)
				{
					byte[] t = new byte[olen];
					Array.Copy(outBytes, 0, t, 0, olen);
					outBytes = t;
				}
			}
			catch (Exception )
			{
				// an exception is due to bad password
				throw new BadPasswordException();
			}

			// return encoded string
			return Authenticator.ByteArrayToString(outBytes);
		}

		/// <summary>
		/// Decrypt a hex-encoded string with a byte array key
		/// </summary>
		/// <param name="data">hex-encoded string</param>
		/// <param name="key">key for decryption</param>
		/// <returns>hex-encoded plain text</returns>
		public static string Decrypt(string data, byte[] key)
		{
			// the actual data to be decrypted
			byte[] inBytes = Authenticator.StringToByteArray(data);

			// get cipher
			BufferedBlockCipher cipher = new PaddedBufferedBlockCipher(new BlowfishEngine(), new ISO10126d2Padding());
			cipher.Init(false, new KeyParameter(key));

			// decrypt the data
			int osize = cipher.GetOutputSize(inBytes.Length);
			byte[] outBytes = new byte[osize];
			try
			{
				int olen = cipher.ProcessBytes(inBytes, 0, inBytes.Length, outBytes, 0);
				olen += cipher.DoFinal(outBytes, olen);
				if (olen < osize)
				{
					byte[] t = new byte[olen];
					Array.Copy(outBytes, 0, t, 0, olen);
					outBytes = t;
				}
			}
			catch (Exception)
			{
				// an exception is due to bad password
				throw new BadPasswordException();
			}

			// return encoded string
			return Authenticator.ByteArrayToString(outBytes);
		}

		/// <summary>
		/// Wrapped TryParse for compatibility with NETCF35 to simulate long.TryParse
		/// </summary>
		/// <param name="s">string of value to parse</param>
		/// <param name="val">out long value</param>
		/// <returns>true if value was parsed</returns>
		protected internal static bool LongTryParse(string s, out long val)
		{
#if NETCF
			try
			{
=======

namespace WinAuth
{
    /// <summary>
    /// HMAC hashing algorithm types
    /// </summary>
    public enum HMACTypes
    {
        SHA1 = 0,
        SHA256 = 1,
        SHA512 = 2
    }

    /// <summary>
    /// Class that implements base RFC 4226 an RFC 6238 authenticator
    /// </summary>
    public abstract class Authenticator : ICloneable
    {
        /// <summary>
        /// Number of bytes making up the salt
        /// </summary>
        private const int SALT_LENGTH = 8;

        /// <summary>
        /// Number of iterations in PBKDF2 key generation
        /// </summary>
        private const int PBKDF2_ITERATIONS = 2000;

        /// <summary>
        /// Size of derived PBKDF2 key
        /// </summary>
        private const int PBKDF2_KEYSIZE = 256;

        /// <summary>
        /// Version for encrpytion changes
        /// </summary>
        private static string ENCRYPTION_HEADER = Authenticator.ByteArrayToString(Encoding.UTF8.GetBytes("WINAUTH3"));

        /// <summary>
        /// Default number of digits in code
        /// </summary>
        public const int DEFAULT_CODE_DIGITS = 6;

        /// <summary>
        /// Type of password to use to encrypt secret data
        /// </summary>
        public enum PasswordTypes
        {
            None = 0,
            Explicit = 1,
            User = 2,
            Machine = 4,
            YubiKeySlot1 = 8,
            YubiKeySlot2 = 16
        }

        public const HMACTypes DEFAULT_HMAC_TYPE = HMACTypes.SHA1;

        #region Authenticator data

        /// <summary>
        /// Serial number of authenticator
        /// </summary>
        //public virtual string Serial { get; set; }

        /// <summary>
        /// Secret key used for Authenticator
        /// </summary>
        public byte[] SecretKey { get; set; }

        /// <summary>
        /// Time difference in milliseconds of our machine and server
        /// </summary>
        public long ServerTimeDiff { get; set; }

        /// <summary>
        /// Time of last synced
        /// </summary>
        public long LastServerTime { get; set; }

        /// <summary>
        /// Type of password used to encrypt secretdata
        /// </summary>
        public PasswordTypes PasswordType { get; private set; }

        /// <summary>
        /// Password used to encrypt secretdata (if PasswordType == Explict)
        /// </summary>
        protected string Password { get; set; }

        /// <summary>
        /// Hash of secret data to detect changes
        /// </summary>
        protected byte[] SecretHash { get; private set; }

        public bool RequiresPassword { get; private set; }

        /// <summary>
        /// The data current saved with the current encryption and/or password (might be none)
        /// </summary>
        protected string EncryptedData { get; private set; }

        /// <summary>
        /// Number of digits returned in code (default is 6)
        /// </summary>
        public int CodeDigits { get; set; }

        /// <summary>
        /// Hashing algorithm used for OTP generation (default is SHA1)
        /// </summary>
        public HMACTypes HMACType { get; set; }

        /// <summary>
        /// Name of issuer
        /// </summary>
        public virtual string Issuer { get; set; }

        /// <summary>
        /// Get/set the combined secret data value
        /// </summary>
        public virtual string SecretData
        {
            get
            {
                // this is the secretkey
                return Authenticator.ByteArrayToString(SecretKey) + "\t" + this.CodeDigits.ToString() + "\t" + this.HMACType.ToString();
            }
            set
            {
                if (string.IsNullOrEmpty(value) == false)
                {
                    string[] parts = value.Split('|')[0].Split('\t');
                    SecretKey = Authenticator.StringToByteArray(parts[0]);
                    if (parts.Length > 1)
                    {
                        int digits;
                        if (int.TryParse(parts[1], out digits) == true)
                        {
                            CodeDigits = digits;
                        }
                        if (parts.Length > 2)
                        {
                            HMACType = (HMACTypes)Enum.Parse(typeof(HMACTypes), parts[2]);
                        }
                    }
                }
                else
                {
                    SecretKey = null;
                }
            }
        }

        /// <summary>
        /// Advanced script saved with authenticator so it is also encrypted
        /// </summary>
        //public string Script {get; set;}

        /// <summary>
        /// Get the server time since 1/1/70
        /// </summary>
        public long ServerTime
        {
            get
            {
                return CurrentTime + ServerTimeDiff;
            }
        }

        /// <summary>
        /// Calculate the code interval based on the calculated server time
        /// </summary>
        public long CodeInterval
        {
            get
            {
                // calculate the code interval; the server's time div 30,000
                return (CurrentTime + ServerTimeDiff) / 30000L;
            }
        }

        /// <summary>
        /// Get the current code for the authenticator.
        /// </summary>
        /// <returns>authenticator code</returns>
        public string CurrentCode
        {
            get
            {
                if (this.SecretKey == null && this.EncryptedData != null)
                {
                    throw new EncryptedSecretDataException();
                }

                return CalculateCode(false);
            }
        }

        #endregion

        /// <summary>
        /// Static initializer
        /// </summary>
        static Authenticator()
        {
            // Issue#71: remove the default .net expect header, which can cause issues (http://stackoverflow.com/questions/566437/)
            System.Net.ServicePointManager.Expect100Continue = false;
        }

        /// <summary>
        /// Create a new Authenticator object
        /// </summary>
        public Authenticator()
        {
            CodeDigits = DEFAULT_CODE_DIGITS;
            HMACType = DEFAULT_HMAC_TYPE;
        }

        /// <summary>
        /// Create a new Authenticator object
        /// </summary>
        public Authenticator(int codeDigits, HMACTypes hmacType = HMACTypes.SHA1)
        {
            CodeDigits = codeDigits;
            HMACType = hmacType;
        }

        /// <summary>
        /// Calculate the current code for the authenticator.
        /// </summary>
        /// <param name="resyncTime">flag to resync time</param>
        /// <returns>authenticator code</returns>
        protected virtual string CalculateCode(bool resync = false, long interval = -1)
        {
            // sync time if required
            if (resync == true || ServerTimeDiff == 0)
            {
                if (interval > 0)
                {
                    ServerTimeDiff = (interval * 30000L) - CurrentTime;
                }
                else
                {
                    Sync();
                }
            }

            HMac hmac;
            switch (HMACType)
            {
                case HMACTypes.SHA1:
                    hmac = new HMac(new Sha1Digest());
                    break;
                case HMACTypes.SHA256:
                    hmac = new HMac(new Sha256Digest());
                    break;
                case HMACTypes.SHA512:
                    hmac = new HMac(new Sha512Digest());
                    break;
                default:
                    throw new InvalidHMACAlgorithmException();
            }
            hmac.Init(new KeyParameter(SecretKey));

            byte[] codeIntervalArray = BitConverter.GetBytes(CodeInterval);
            if (BitConverter.IsLittleEndian)
            {
                Array.Reverse(codeIntervalArray);
            }
            hmac.BlockUpdate(codeIntervalArray, 0, codeIntervalArray.Length);

            byte[] mac = new byte[hmac.GetMacSize()];
            hmac.DoFinal(mac, 0);

            // the last 4 bits of the mac say where the code starts (e.g. if last 4 bit are 1100, we start at byte 12)
            int start = mac.Last() & 0x0f;

            // extract those 4 bytes
            byte[] bytes = new byte[4];
            Array.Copy(mac, start, bytes, 0, 4);
            if (BitConverter.IsLittleEndian)
            {
                Array.Reverse(bytes);
            }
            uint fullcode = BitConverter.ToUInt32(bytes, 0) & 0x7fffffff;

            // we use the last 8 digits of this code in radix 10
            uint codemask = (uint)Math.Pow(10, CodeDigits);
            string format = new string('0', CodeDigits);
            string code = (fullcode % codemask).ToString(format);

            return code;
        }

        /// <summary>
        /// Synchorise this authenticator's time with server time. We update our data record with the difference from our UTC time.
        /// </summary>
        public abstract void Sync();

        #region Load / Save

        public static Authenticator ReadXmlv2(XmlReader reader, string password = null)
        {
            Authenticator authenticator = null;
            string authenticatorType = reader.GetAttribute("type");
            if (string.IsNullOrEmpty(authenticatorType) == false)
            {
                authenticatorType = authenticatorType.Replace("WindowsAuthenticator.", "WinAuth.");
                Type type = System.Reflection.Assembly.GetExecutingAssembly().GetType(authenticatorType, false, true);
                authenticator = Activator.CreateInstance(type) as Authenticator;
            }
            if (authenticator == null)
            {
                authenticator = new BattleNetAuthenticator();
            }

            reader.MoveToContent();
            if (reader.IsEmptyElement)
            {
                reader.Read();
                return null;
            }

            reader.Read();
            while (reader.EOF == false)
            {
                if (reader.IsStartElement())
                {
                    switch (reader.Name)
                    {
                        case "servertimediff":
                            authenticator.ServerTimeDiff = reader.ReadElementContentAsLong();
                            break;

                        //case "restorecodeverified":
                        //	authenticator.RestoreCodeVerified = reader.ReadElementContentAsBoolean();
                        //	break;

                        case "secretdata":
                            string encrypted = reader.GetAttribute("encrypted");
                            string data = reader.ReadElementContentAsString();

                            PasswordTypes passwordType = DecodePasswordTypes(encrypted);

                            if (passwordType != PasswordTypes.None)
                            {
                                // this is an old version so there is no hash
                                data = DecryptSequence(data, passwordType, password, null);
                            }

                            authenticator.PasswordType = PasswordTypes.None;
                            authenticator.SecretData = data;

                            break;

                        default:
                            if (authenticator.ReadExtraXml(reader, reader.Name) == false)
                            {
                                reader.Skip();
                            }
                            break;
                    }
                }
                else
                {
                    reader.Read();
                    break;
                }
            }

            return authenticator;
        }

        public virtual bool ReadExtraXml(XmlReader reader, string name)
        {
            return false;
        }

        /// <summary>
        /// Convert the string password types into the PasswordTypes type
        /// </summary>
        /// <param name="passwordTypes">string version of password types</param>
        /// <returns>PasswordTypes value</returns>
        public static PasswordTypes DecodePasswordTypes(string passwordTypes)
        {
            PasswordTypes passwordType = PasswordTypes.None;
            if (string.IsNullOrEmpty(passwordTypes) == true)
            {
                return passwordType;
            }

            char[] types = passwordTypes.ToCharArray();
            for (int i = types.Length - 1; i >= 0; i--)
            {
                char type = types[i];
                switch (type)
                {
                    case 'u':
                        passwordType |= PasswordTypes.User;
                        break;
                    case 'm':
                        passwordType |= PasswordTypes.Machine;
                        break;
                    case 'y':
                        passwordType |= PasswordTypes.Explicit;
                        break;
                    case 'a':
                        passwordType |= PasswordTypes.YubiKeySlot1;
                        break;
                    case 'b':
                        passwordType |= PasswordTypes.YubiKeySlot2;
                        break;
                    default:
                        break;
                }
            }

            return passwordType;
        }

        /// <summary>
        /// Encode the PasswordTypes type into a string for storing in config
        /// </summary>
        /// <param name="passwordType">PasswordTypes value</param>
        /// <returns>string version</returns>
        public static string EncodePasswordTypes(PasswordTypes passwordType)
        {
            StringBuilder encryptedTypes = new StringBuilder();
            if ((passwordType & PasswordTypes.Explicit) != 0)
            {
                encryptedTypes.Append("y");
            }
            if ((passwordType & PasswordTypes.User) != 0)
            {
                encryptedTypes.Append("u");
            }
            if ((passwordType & PasswordTypes.Machine) != 0)
            {
                encryptedTypes.Append("m");
            }

            return encryptedTypes.ToString();
        }

        public void SetEncryption(PasswordTypes passwordType, string password = null)
        {
            // check if still encrpyted
            if (this.RequiresPassword == true)
            {
                // have to decrypt to be able to re-encrypt
                throw new EncryptedSecretDataException();
            }

            if (passwordType == PasswordTypes.None)
            {
                this.RequiresPassword = false;
                this.EncryptedData = null;
                this.PasswordType = passwordType;
            }
            else
            {
                using (MemoryStream ms = new MemoryStream())
                {
                    // get the plain version
                    XmlWriterSettings settings = new XmlWriterSettings();
                    settings.Indent = true;
                    settings.Encoding = Encoding.UTF8;
                    using (XmlWriter encryptedwriter = XmlWriter.Create(ms, settings))
                    {
                        string encrpytedData = this.EncryptedData;
                        Authenticator.PasswordTypes savedpasswordType = PasswordType;
                        try
                        {
                            PasswordType = Authenticator.PasswordTypes.None;
                            EncryptedData = null;
                            WriteToWriter(encryptedwriter);
                        }
                        finally
                        {
                            this.PasswordType = savedpasswordType;
                            this.EncryptedData = encrpytedData;
                        }
                    }
                    string data = Authenticator.ByteArrayToString(ms.ToArray());

                    // update secret hash
                    using (SHA1 sha1 = SHA1.Create())
                    {
                        this.SecretHash = sha1.ComputeHash(Encoding.UTF8.GetBytes(this.SecretData));
                    }

                    // encrypt
                    this.EncryptedData = Authenticator.EncryptSequence(data, passwordType, password, null);
                    this.PasswordType = passwordType;
                    if (this.PasswordType == PasswordTypes.Explicit)
                    {
                        this.SecretData = null;
                        this.RequiresPassword = true;
                    }
                }
            }
        }

        public void Protect()
        {
            if (this.PasswordType != PasswordTypes.None)
            {
                // check if the data has changed
                //if (this.SecretData != null)
                //{
                //	using (SHA1 sha1 = SHA1.Create())
                //	{
                //		byte[] secretHash = sha1.ComputeHash(Encoding.UTF8.GetBytes(this.SecretData));
                //		if (this.SecretHash == null || secretHash.SequenceEqual(this.SecretHash) == false)
                //		{
                //			// we need to encrypt changed secret data
                //			SetEncryption(this.PasswordType, this.Password);
                //		}
                //	}
                //}

                this.SecretData = null;
                this.RequiresPassword = true;
                this.Password = null;
            }
        }

        public bool Unprotect(string password)
        {
            PasswordTypes passwordType = this.PasswordType;
            if (passwordType == PasswordTypes.None)
            {
                throw new InvalidOperationException("Cannot Unprotect a non-encrypted authenticator");
            }

            // decrypt
            bool changed = false;
            try
            {
                string data = Authenticator.DecryptSequence(this.EncryptedData, this.PasswordType, password, null);
                using (MemoryStream ms = new MemoryStream(Authenticator.StringToByteArray(data)))
                {
                    XmlReader reader = XmlReader.Create(ms);
                    changed = this.ReadXml(reader, password) || changed;
                }
                this.RequiresPassword = false;
                // calculate hash of current secretdata
                using (SHA1 sha1 = SHA1.Create())
                {
                    this.SecretHash = sha1.ComputeHash(Encoding.UTF8.GetBytes(this.SecretData));
                }
                // keep the password until we reprotect in case data changes
                this.Password = password;

                if (changed == true)
                {
                    // we need to encrypt changed secret data
                    using (MemoryStream ms = new MemoryStream())
                    {
                        // get the plain version
                        XmlWriterSettings settings = new XmlWriterSettings();
                        settings.Indent = true;
                        settings.Encoding = Encoding.UTF8;
                        using (XmlWriter encryptedwriter = XmlWriter.Create(ms, settings))
                        {
                            WriteToWriter(encryptedwriter);
                        }
                        string encrypteddata = Authenticator.ByteArrayToString(ms.ToArray());

                        // update secret hash
                        using (SHA1 sha1 = SHA1.Create())
                        {
                            this.SecretHash = sha1.ComputeHash(Encoding.UTF8.GetBytes(this.SecretData));
                        }

                        // encrypt
                        this.EncryptedData = Authenticator.EncryptSequence(encrypteddata, passwordType, password, null);
                    }
                }

                return changed;
            }
            catch (EncryptedSecretDataException)
            {
                this.RequiresPassword = true;
                throw;
            }
            finally
            {
                this.PasswordType = passwordType;
            }
        }

        public bool ReadXml(XmlReader reader, string password = null)
        {
            // decode the password type
            string encrypted = reader.GetAttribute("encrypted");
            PasswordTypes passwordType = DecodePasswordTypes(encrypted);
            this.PasswordType = passwordType;

            if (passwordType != PasswordTypes.None)
            {
                // read the encrypted text from the node
                this.EncryptedData = reader.ReadElementContentAsString();
                return Unprotect(password);

                //// decrypt
                //try
                //{
                //	string data = Authenticator.DecryptSequence(this.EncryptedData, passwordType, password);
                //	using (MemoryStream ms = new MemoryStream(Authenticator.StringToByteArray(data)))
                //	{
                //		reader = XmlReader.Create(ms);
                //		this.ReadXml(reader, password);
                //	}
                //}
                //catch (EncryptedSecretDataException)
                //{
                //	this.RequiresPassword = true;
                //	throw;
                //}
                //finally
                //{
                //	this.PasswordType = passwordType;
                //}
            }

            reader.MoveToContent();
            if (reader.IsEmptyElement)
            {
                reader.Read();
                return false;
            }

            reader.Read();
            while (reader.EOF == false)
            {
                if (reader.IsStartElement())
                {
                    switch (reader.Name)
                    {
                        case "lastservertime":
                            LastServerTime = reader.ReadElementContentAsLong();
                            break;

                        case "servertimediff":
                            ServerTimeDiff = reader.ReadElementContentAsLong();
                            break;

                        case "secretdata":
                            SecretData = reader.ReadElementContentAsString();
                            break;

                        default:
                            if (ReadExtraXml(reader, reader.Name) == false)
                            {
                                reader.Skip();
                            }
                            break;
                    }
                }
                else
                {
                    reader.Read();
                    break;
                }
            }

            // check if we need to sync, or if it's been a day
            if (this is HOTPAuthenticator)
            {
                // no time sync
                return true;
            }
            else if (ServerTimeDiff == 0 || LastServerTime == 0 || LastServerTime < DateTime.Now.AddHours(-24).Ticks)
            {
                Sync();
                return true;
            }
            else
            {
                return false;
            }
        }

        /// <summary>
        /// Write this authenticator into an XmlWriter
        /// </summary>
        /// <param name="writer">XmlWriter to receive authenticator</param>
        public void WriteToWriter(XmlWriter writer)
        {
            writer.WriteStartElement("authenticatordata");
            //writer.WriteAttributeString("type", this.GetType().FullName);
            string encrypted = EncodePasswordTypes(this.PasswordType);
            if (string.IsNullOrEmpty(encrypted) == false)
            {
                writer.WriteAttributeString("encrypted", encrypted);
            }

            if (this.PasswordType != PasswordTypes.None)
            {
                writer.WriteRaw(this.EncryptedData);
            }
            else
            {
                writer.WriteStartElement("servertimediff");
                writer.WriteString(ServerTimeDiff.ToString());
                writer.WriteEndElement();
                //
                writer.WriteStartElement("lastservertime");
                writer.WriteString(LastServerTime.ToString());
                writer.WriteEndElement();
                //
                writer.WriteStartElement("secretdata");
                writer.WriteString(SecretData);
                writer.WriteEndElement();

                WriteExtraXml(writer);
            }

            /*
                        if (passwordType != Authenticator.PasswordTypes.None)
                        {
                            //string data = this.EncryptedData;
                            //if (data == null)
                            //{
                            //	using (MemoryStream ms = new MemoryStream())
                            //	{
                            //		XmlWriterSettings settings = new XmlWriterSettings();
                            //		settings.Indent = true;
                            //		settings.Encoding = Encoding.UTF8;
                            //		using (XmlWriter encryptedwriter = XmlWriter.Create(ms, settings))
                            //		{
                            //			Authenticator.PasswordTypes savedpasswordType = PasswordType;
                            //			PasswordType = Authenticator.PasswordTypes.None;
                            //			WriteToWriter(encryptedwriter);
                            //			PasswordType = savedpasswordType;
                            //		}
                            //		data = Authenticator.ByteArrayToString(ms.ToArray());
                            //	}

                            //	data = Authenticator.EncryptSequence(data, PasswordType, Password);
                            //}

                            writer.WriteString(this.EncryptedData);
                            writer.WriteEndElement();

                            return;
                        }

                        //
                        writer.WriteStartElement("servertimediff");
                        writer.WriteString(ServerTimeDiff.ToString());
                        writer.WriteEndElement();
                        //
                        writer.WriteStartElement("secretdata");
                  writer.WriteString(SecretData);
                  writer.WriteEndElement();

                        WriteExtraXml(writer);
            */

            writer.WriteEndElement();
        }

        /*
                /// <summary>
                /// Write this authenticator into an XmlWriter
                /// </summary>
                /// <param name="writer">XmlWriter to receive authenticator</param>
                protected void WriteToWriter(XmlWriter writer, PasswordTypes passwordType)
                {
                    if (passwordType != Authenticator.PasswordTypes.None)
                    {
                        writer.WriteStartElement("authenticatordata");
                        writer.WriteAttributeString("encrypted", EncodePasswordTypes(this.PasswordType));
                        writer.WriteString(this.EncryptedData);
                        writer.WriteEndElement();
                    }
                    else
                    {
                        writer.WriteStartElement("servertimediff");
                        writer.WriteString(ServerTimeDiff.ToString());
                        writer.WriteEndElement();
                        //
                        writer.WriteStartElement("secretdata");
                        writer.WriteString(SecretData);
                        writer.WriteEndElement();

                        WriteExtraXml(writer);
                    }
                }
        */

        /// <summary>
        /// Virtual function to write any class specific xml nodes into the writer
        /// </summary>
        /// <param name="writer">XmlWriter to write data</param>
        protected virtual void WriteExtraXml(XmlWriter writer)
        {
        }

        #endregion

        #region Utility functions

        /// <summary>
        /// Create a one-time pad by generating a random block and then taking a hash of that block as many times as needed.
        /// </summary>
        /// <param name="length">desired pad length</param>
        /// <returns>array of bytes conatining random data</returns>
        protected internal static byte[] CreateOneTimePad(int length)
        {
            // There is a MITM vulnerability from using the standard Random call
            // see https://docs.google.com/document/edit?id=1pf-YCgUnxR4duE8tr-xulE3rJ1Hw-Bm5aMk5tNOGU3E&hl=en
            // in http://code.google.com/p/winauth/issues/detail?id=2
            // so we switch out to use RNGCryptoServiceProvider instead of Random

            RNGCryptoServiceProvider random = new RNGCryptoServiceProvider();

            byte[] randomblock = new byte[length];

            SHA1 sha1 = SHA1.Create();
            int i = 0;
            do
            {
                byte[] hashBlock = new byte[128];
                random.GetBytes(hashBlock);

                byte[] key = sha1.ComputeHash(hashBlock, 0, hashBlock.Length);
                if (key.Length >= randomblock.Length)
                {
                    Array.Copy(key, 0, randomblock, i, randomblock.Length);
                    break;
                }
                Array.Copy(key, 0, randomblock, i, key.Length);
                i += key.Length;
            } while (true);

            return randomblock;
        }

        /// <summary>
        /// Get the milliseconds since 1/1/70 (same as Java currentTimeMillis)
        /// </summary>
        public static long CurrentTime
        {
            get
            {
                return Convert.ToInt64((DateTime.UtcNow - new DateTime(1970, 1, 1)).TotalMilliseconds);
            }
        }

        /// <summary>
        /// Convert a hex string into a byte array. E.g. "001f406a" -> byte[] {0x00, 0x1f, 0x40, 0x6a}
        /// </summary>
        /// <param name="hex">hex string to convert</param>
        /// <returns>byte[] of hex string</returns>
        public static byte[] StringToByteArray(string hex)
        {
            int len = hex.Length;
            byte[] bytes = new byte[len / 2];
            for (int i = 0; i < len; i += 2)
            {
                bytes[i / 2] = Convert.ToByte(hex.Substring(i, 2), 16);
            }
            return bytes;
        }

        /// <summary>
        /// Convert a byte array into a ascii hex string, e.g. byte[]{0x00,0x1f,0x40,ox6a} -> "001f406a"
        /// </summary>
        /// <param name="bytes">byte array to convert</param>
        /// <returns>string version of byte array</returns>
        public static string ByteArrayToString(byte[] bytes)
        {
            // Use BitConverter, but it sticks dashes in the string
            return BitConverter.ToString(bytes).Replace("-", string.Empty);
        }

        /// <summary>
        /// Decrypt a string sequence using the selected encryption types
        /// </summary>
        /// <param name="data">hex coded string sequence to decrypt</param>
        /// <param name="encryptedTypes">Encryption types</param>
        /// <param name="password">optional password</param>
        /// <param name="yubidata">optional yubi data</param>
        /// <param name="decode"></param>
        /// <returns>decrypted string sequence</returns>
        public static string DecryptSequence(string data, PasswordTypes encryptedTypes, string password, YubiKey yubi, bool decode = false)
        {
            // check for encrpytion header
            if (data.Length < ENCRYPTION_HEADER.Length || data.IndexOf(ENCRYPTION_HEADER) != 0)
            {
                return DecryptSequenceNoHash(data, encryptedTypes, password, yubi, decode);
            }

            // extract salt and hash
            using (var sha = new SHA256Managed())
            {
                // jump header
                int datastart = ENCRYPTION_HEADER.Length;
                string salt = data.Substring(datastart, Math.Min(SALT_LENGTH * 2, data.Length - datastart));
                datastart += salt.Length;
                string hash = data.Substring(datastart, Math.Min(sha.HashSize / 8 * 2, data.Length - datastart));
                datastart += hash.Length;
                data = data.Substring(datastart);

                data = DecryptSequenceNoHash(data, encryptedTypes, password, yubi);

                // check the hash
                byte[] compareplain = StringToByteArray(salt + data);
                string comparehash = ByteArrayToString(sha.ComputeHash(compareplain));
                if (string.Compare(comparehash, hash) != 0)
                {
                    throw new BadPasswordException();
                }
            }

            return data;
        }

        /// <summary>
        /// Decrypt a string sequence using the selected encryption types
        /// </summary>
        /// <param name="data">hex coded string sequence to decrypt</param>
        /// <param name="encryptedTypes">Encryption types</param>
        /// <param name="password">optional password</param>
        /// <param name="yubidata">optional yubi data</param>
        /// <param name="decode"></param>
        /// <returns>decrypted string sequence</returns>
        private static string DecryptSequenceNoHash(string data, PasswordTypes encryptedTypes, string password, YubiKey yubi, bool decode = false)
        {
            try
            {
                // reverse order they were encrypted
                if ((encryptedTypes & PasswordTypes.Machine) != 0)
                {
                    // we are going to decrypt with the Windows local machine key
                    byte[] cipher = Authenticator.StringToByteArray(data);
                    byte[] plain = ProtectedData.Unprotect(cipher, null, DataProtectionScope.LocalMachine);
                    if (decode == true)
                    {
                        data = Encoding.UTF8.GetString(plain, 0, plain.Length);
                    }
                    else
                    {
                        data = ByteArrayToString(plain);
                    }
                }
                if ((encryptedTypes & PasswordTypes.User) != 0)
                {
                    // we are going to decrypt with the Windows User account key
                    byte[] cipher = StringToByteArray(data);
                    byte[] plain = ProtectedData.Unprotect(cipher, null, DataProtectionScope.CurrentUser);
                    if (decode == true)
                    {
                        data = Encoding.UTF8.GetString(plain, 0, plain.Length);
                    }
                    else
                    {
                        data = ByteArrayToString(plain);
                    }
                }
                if ((encryptedTypes & PasswordTypes.Explicit) != 0)
                {
                    // we use an explicit password to encrypt data
                    if (string.IsNullOrEmpty(password) == true)
                    {
                        throw new EncryptedSecretDataException();
                    }
                    data = Authenticator.Decrypt(data, password, true);
                    if (decode == true)
                    {
                        byte[] plain = Authenticator.StringToByteArray(data);
                        data = Encoding.UTF8.GetString(plain, 0, plain.Length);
                    }
                }
                if ((encryptedTypes & PasswordTypes.YubiKeySlot1) != 0 || (encryptedTypes & PasswordTypes.YubiKeySlot2) != 0)
                {
                    if (string.IsNullOrEmpty(yubi.Info.Error) == false)
                    {
                        throw new BadYubiKeyException("Unable to detect YubiKey");
                    }
                    if (yubi.Info.Status.VersionMajor == 0)
                    {
                        throw new BadYubiKeyException("Please insert your YubiKey");
                    }
                    int slot = ((encryptedTypes & PasswordTypes.YubiKeySlot1) != 0 ? 1 : 2);

                    string seed = data.Substring(0, SALT_LENGTH * 2);
                    data = data.Substring(seed.Length);
                    byte[] key = yubi.ChallengeResponse(slot, StringToByteArray(seed));

                    data = Authenticator.Decrypt(data, key);
                    if (decode == true)
                    {
                        byte[] plain = Authenticator.StringToByteArray(data);
                        data = Encoding.UTF8.GetString(plain, 0, plain.Length);
                    }

                    yubi.YubiData.Seed = seed;
                    yubi.YubiData.Data = key;
                }
            }
            catch (EncryptedSecretDataException)
            {
                throw;
            }
            catch (BadYubiKeyException)
            {
                throw;
            }
            catch (ChallengeResponseException ex)
            {
                throw new BadYubiKeyException("Please check your YubiKey or touch the flashing button", ex);
            }
            catch (Exception ex)
            {
                throw new BadPasswordException(ex.Message, ex);
            }

            return data;
        }

        public static string EncryptSequence(string data, PasswordTypes passwordType, string password, YubiKey yubi)
        {
            // get hash of original
            var random = new RNGCryptoServiceProvider();
            byte[] saltbytes = new byte[SALT_LENGTH];
            random.GetBytes(saltbytes);
            string salt = ByteArrayToString(saltbytes);

            string hash;
            using (var sha = new SHA256Managed())
            {
                byte[] plain = StringToByteArray(salt + data);
                hash = ByteArrayToString(sha.ComputeHash(plain));
            }

            if ((passwordType & PasswordTypes.YubiKeySlot1) != 0 || (passwordType & PasswordTypes.YubiKeySlot2) != 0)
            {
                if (yubi.YubiData.Length == 0)
                {
                    byte[] seed = new byte[SALT_LENGTH];
                    random = new RNGCryptoServiceProvider();
                    random.GetBytes(seed);

                    // we encrypt the data using the hash of a random string from the YubiKey
                    int slot = ((passwordType & PasswordTypes.YubiKeySlot1) != 0 ? 1 : 2);
                    yubi.YubiData.Data = yubi.ChallengeResponse(slot, seed);
                    yubi.YubiData.Seed = Authenticator.ByteArrayToString(seed);
                }

                byte[] key = yubi.YubiData.Data;
                string encrypted = Encrypt(data, key);

                // test the encryption
                string decrypted = Decrypt(encrypted, key);
                if (string.Compare(data, decrypted) != 0)
                {
                    throw new InvalidEncryptionException(data, password, encrypted, decrypted);
                }
                data = yubi.YubiData.Seed + encrypted;
            }
            if ((passwordType & PasswordTypes.Explicit) != 0)
            {
                string encrypted = Encrypt(data, password);

                // test the encryption
                string decrypted = Decrypt(encrypted, password, true);
                if (string.Compare(data, decrypted) != 0)
                {
                    throw new InvalidEncryptionException(data, password, encrypted, decrypted);
                }
                data = encrypted;
            }
            if ((passwordType & PasswordTypes.User) != 0)
            {
                // we encrypt the data using the Windows User account key
                byte[] plain = StringToByteArray(data);
                byte[] cipher = ProtectedData.Protect(plain, null, DataProtectionScope.CurrentUser);
                data = ByteArrayToString(cipher);
            }
            if ((passwordType & PasswordTypes.Machine) != 0)
            {
                // we encrypt the data using the Local Machine account key
                byte[] plain = StringToByteArray(data);
                byte[] cipher = ProtectedData.Protect(plain, null, DataProtectionScope.LocalMachine);
                data = ByteArrayToString(cipher);
            }

            // prepend the salt + hash
            return ENCRYPTION_HEADER + salt + hash + data;
        }

        /// <summary>
        /// Encrypt a string with a given key
        /// </summary>
        /// <param name="plain">data to encrypt - hex representation of byte array</param>
        /// <param name="password">key to use to encrypt</param>
        /// <returns>hex coded encrypted string</returns>
        public static string Encrypt(string plain, string password)
        {
            byte[] passwordBytes = Encoding.UTF8.GetBytes(password);

            // build a new salt
            RNGCryptoServiceProvider rg = new RNGCryptoServiceProvider();
            byte[] saltbytes = new byte[SALT_LENGTH];
            rg.GetBytes(saltbytes);
            string salt = Authenticator.ByteArrayToString(saltbytes);

            // build our PBKDF2 key
#if NETCF
			PBKDF2 kg = new PBKDF2(passwordBytes, saltbytes, PBKDF2_ITERATIONS);
#else
            Rfc2898DeriveBytes kg = new Rfc2898DeriveBytes(passwordBytes, saltbytes, PBKDF2_ITERATIONS);
#endif
            byte[] key = kg.GetBytes(PBKDF2_KEYSIZE);

            return salt + Encrypt(plain, key);
        }

        /// <summary>
        /// Encrypt a string with a byte array key
        /// </summary>
        /// <param name="plain">data to encrypt - hex representation of byte array</param>
        /// <param name="passwordBytes">key to use to encrypt</param>
        /// <returns>hex coded encrypted string</returns>
        public static string Encrypt(string plain, byte[] key)
        {
            byte[] inBytes = Authenticator.StringToByteArray(plain);

            // get our cipher
            BufferedBlockCipher cipher = new PaddedBufferedBlockCipher(new BlowfishEngine(), new ISO10126d2Padding());
            cipher.Init(true, new KeyParameter(key));

            // encrypt data
            int osize = cipher.GetOutputSize(inBytes.Length);
            byte[] outBytes = new byte[osize];
            int olen = cipher.ProcessBytes(inBytes, 0, inBytes.Length, outBytes, 0);
            olen += cipher.DoFinal(outBytes, olen);
            if (olen < osize)
            {
                byte[] t = new byte[olen];
                Array.Copy(outBytes, 0, t, 0, olen);
                outBytes = t;
            }

            // return encoded byte->hex string
            return Authenticator.ByteArrayToString(outBytes);
        }

        /// <summary>
        /// Decrypt a hex-coded string using our MD5 or PBKDF2 generated key
        /// </summary>
        /// <param name="data">data string to be decrypted</param>
        /// <param name="key">decryption key</param>
        /// <param name="PBKDF2">flag to indicate we are using PBKDF2 to generate derived key</param>
        /// <returns>hex coded decrypted string</returns>
        public static string Decrypt(string data, string password, bool PBKDF2)
        {
            byte[] key;
            byte[] saltBytes = Authenticator.StringToByteArray(data.Substring(0, SALT_LENGTH * 2));

            if (PBKDF2 == true)
            {
                // extract the salt from the data
                byte[] passwordBytes = Encoding.UTF8.GetBytes(password);

                // build our PBKDF2 key
#if NETCF
			PBKDF2 kg = new PBKDF2(passwordBytes, saltbytes, 2000);
#else
                Rfc2898DeriveBytes kg = new Rfc2898DeriveBytes(passwordBytes, saltBytes, PBKDF2_ITERATIONS);
#endif
                key = kg.GetBytes(PBKDF2_KEYSIZE);
            }
            else
            {
                // extract the salt from the data
                byte[] passwordBytes = Encoding.Default.GetBytes(password);
                key = new byte[saltBytes.Length + passwordBytes.Length];
                Array.Copy(saltBytes, key, saltBytes.Length);
                Array.Copy(passwordBytes, 0, key, saltBytes.Length, passwordBytes.Length);
                // build out combined key
                MD5 md5 = MD5.Create();
                key = md5.ComputeHash(key);
            }

            // extract the actual data to be decrypted
            byte[] inBytes = Authenticator.StringToByteArray(data.Substring(SALT_LENGTH * 2));

            // get cipher
            BufferedBlockCipher cipher = new PaddedBufferedBlockCipher(new BlowfishEngine(), new ISO10126d2Padding());
            cipher.Init(false, new KeyParameter(key));

            // decrypt the data
            int osize = cipher.GetOutputSize(inBytes.Length);
            byte[] outBytes = new byte[osize];
            try
            {
                int olen = cipher.ProcessBytes(inBytes, 0, inBytes.Length, outBytes, 0);
                olen += cipher.DoFinal(outBytes, olen);
                if (olen < osize)
                {
                    byte[] t = new byte[olen];
                    Array.Copy(outBytes, 0, t, 0, olen);
                    outBytes = t;
                }
            }
            catch (Exception)
            {
                // an exception is due to bad password
                throw new BadPasswordException();
            }

            // return encoded string
            return Authenticator.ByteArrayToString(outBytes);
        }

        /// <summary>
        /// Decrypt a hex-encoded string with a byte array key
        /// </summary>
        /// <param name="data">hex-encoded string</param>
        /// <param name="key">key for decryption</param>
        /// <returns>hex-encoded plain text</returns>
        public static string Decrypt(string data, byte[] key)
        {
            // the actual data to be decrypted
            byte[] inBytes = Authenticator.StringToByteArray(data);

            // get cipher
            BufferedBlockCipher cipher = new PaddedBufferedBlockCipher(new BlowfishEngine(), new ISO10126d2Padding());
            cipher.Init(false, new KeyParameter(key));

            // decrypt the data
            int osize = cipher.GetOutputSize(inBytes.Length);
            byte[] outBytes = new byte[osize];
            try
            {
                int olen = cipher.ProcessBytes(inBytes, 0, inBytes.Length, outBytes, 0);
                olen += cipher.DoFinal(outBytes, olen);
                if (olen < osize)
                {
                    byte[] t = new byte[olen];
                    Array.Copy(outBytes, 0, t, 0, olen);
                    outBytes = t;
                }
            }
            catch (Exception)
            {
                // an exception is due to bad password
                throw new BadPasswordException();
            }

            // return encoded string
            return Authenticator.ByteArrayToString(outBytes);
        }

        /// <summary>
        /// Wrapped TryParse for compatibility with NETCF35 to simulate long.TryParse
        /// </summary>
        /// <param name="s">string of value to parse</param>
        /// <param name="val">out long value</param>
        /// <returns>true if value was parsed</returns>
        protected internal static bool LongTryParse(string s, out long val)
        {
#if NETCF
			try
			{
>>>>>>> a6217b8e
				val = long.Parse(s);
				return true;
			}
			catch (Exception )
			{
				val = 0;
				return false;
			}
#else
            return long.TryParse(s, out val);
#endif
        }

        #endregion

        #region ICloneable

        /// <summary>
        /// Clone the current object
        /// </summary>
        /// <returns>return clone</returns>
        public object Clone()
        {
            // we only need to do shallow copy
            return this.MemberwiseClone();
        }

        #endregion

#if NETCF
		/// <summary>
		/// Private class that implements PBKDF2 needed for older NETCF. Implemented from http://en.wikipedia.org/wiki/PBKDF2.
		/// </summary>
		private class PBKDF2
		{
			/// <summary>
			/// Our digest
			/// </summary>
			private HMac m_mac;

			/// <summary>
			/// Digest length
			/// </summary>
			private int m_hlen;

			/// <summary>
			/// Base password
			/// </summary>
			private byte[] m_password;

			/// <summary>
			/// Salt
			/// </summary>
			private byte[] m_salt;

			/// <summary>
			/// Number of iterations
			/// </summary>
			private int m_iterations;

			/// <summary>
			/// Create a new PBKDF2 object
			/// </summary>
			public PBKDF2(byte[] password, byte[] salt, int iterations)
			{
				m_password = password;
				m_salt = salt;
				m_iterations = iterations;

				m_mac = new HMac(new Sha1Digest());
				m_hlen = m_mac.GetMacSize();
			}

			/// <summary>
			/// Calculate F.
			/// F(P,S,c,i) = U1 ^ U2 ^ ... ^ Uc
			/// Where F is an xor of c iterations of chained PRF. First iteration of PRF uses master password P as PRF key and salt concatenated to i. Second and greater PRF uses P and output of previous PRF computation:
			/// </summary>
			/// <param name="P"></param>
			/// <param name="S"></param>
			/// <param name="c"></param>
			/// <param name="i"></param>
			/// <param name="DK"></param>
			/// <param name="DKoffset"></param>
			private void F(byte[] P, byte[] S, int c, byte[] i, byte[] DK, int DKoffset)
			{
				// first iteration (ses master password P as PRF key and salt concatenated to i)
				byte[] buf = new byte[m_hlen];
				ICipherParameters param = new KeyParameter(P);
				m_mac.Init(param);
				m_mac.BlockUpdate(S, 0, S.Length);
				m_mac.BlockUpdate(i, 0, i.Length);
				m_mac.DoFinal(buf, 0);
				Array.Copy(buf, 0, DK, DKoffset, buf.Length);

				// remaining iterations (uses P and output of previous PRF computation)
				for (int iter = 1; iter < c; iter++)
				{
					m_mac.Init(param);
					m_mac.BlockUpdate(buf, 0, buf.Length);
					m_mac.DoFinal(buf, 0);

					for (int j=buf.Length-1; j >= 0; j--)
					{
						DK[DKoffset + j] ^= buf[j];
					}
				}
			}

			/// <summary>
			/// Calculate a derived key of dkLen bytes long from our initial password and salt
			/// </summary>
			/// <param name="dkLen">Length of desired key to be returned</param>
			/// <returns>derived key of dkLen bytes</returns>
			public byte[] GetBytes(int dkLen)
			{
				// For each hLen-bit block Ti of derived key DK, computing is as follows:
				//  DK = T1 || T2 || ... || Tdklen/hlen
				//  Ti = F(P,S,c,i)
				int chunks = (dkLen + m_hlen - 1) / m_hlen;
				byte[] DK = new byte[chunks * m_hlen];
				byte[] idata = new byte[4];
				for (int i = 1; i <= chunks; i++)
				{
					idata[0] = (byte)((uint)i >> 24);
					idata[1] = (byte)((uint)i >> 16);
					idata[2] = (byte)((uint)i >> 8);
					idata[3] = (byte)i; 

					F(m_password, m_salt, m_iterations, idata, DK, (i-1) * m_hlen);
				}
				if (DK.Length > dkLen)
				{
					byte[] reduced = new byte[dkLen];
					Array.Copy(DK, 0, reduced, 0, dkLen);
					DK = reduced;
				}

				return DK;
			}
		}

#if NUNIT
		/// Test against standard test vectors and one of our own of the correct iterations.
		/// http://tools.ietf.org/html/draft-josefsson-pbkdf2-test-vectors-00
		[Test]
		public static void TestPBKDF2()
		{
			PBKDF2 kg;
			byte[] DK;

			byte[] tv1 = new byte[] { 0x0c, 0x60, 0xc8, 0x0f, 0x96, 0x1f, 0x0e, 0x71, 0xf3, 0xa9, 0xb5, 0x24, 0xaf, 0x60, 0x12, 0x06, 0x2f, 0xe0, 0x37, 0xa6 };
			kg = new PBKDF2(Encoding.Default.GetBytes("password"), Encoding.Default.GetBytes("salt"), 1);
			DK = kg.GetBytes(20);
			Assert.AreEqual(DK, tv1);

			byte[] tv2 = new byte[] { 0xea, 0x6c, 0x01, 0x4d, 0xc7, 0x2d, 0x6f, 0x8c, 0xcd, 0x1e, 0xd9, 0x2a, 0xce, 0x1d, 0x41, 0xf0, 0xd8, 0xde, 0x89, 0x57 };
			kg = new PBKDF2(Encoding.Default.GetBytes("password"), Encoding.Default.GetBytes("salt"), 2);
			DK = kg.GetBytes(20);
			Assert.AreEqual(DK, tv2);

			byte[] tv3 = new byte[] { 0x4b, 0x00, 0x79, 0x01, 0xb7, 0x65, 0x48, 0x9a, 0xbe, 0xad, 0x49, 0xd9, 0x26, 0xf7, 0x21, 0xd0, 0x65, 0xa4, 0x29, 0xc1 };
			kg = new PBKDF2(Encoding.Default.GetBytes("password"), Encoding.Default.GetBytes("salt"), 4096);
			DK = kg.GetBytes(20);
			Assert.AreEqual(DK, tv3);

			byte[] tv4 = new byte[] { 0x2f, 0x25, 0x5b, 0x3a, 0x95, 0x46, 0x3c, 0x76, 0x62, 0x1f, 0x06, 0x80, 0xa2, 0xb3, 0x35, 0xad, 0x90, 0x3b, 0x85, 0xde };
			kg = new PBKDF2(Encoding.Default.GetBytes("VXFr[24c=6(D8He"), Encoding.Default.GetBytes("salt"), 1000);
			DK = kg.GetBytes(20);
			Assert.AreEqual(DK, tv4);
		}
#endif

#endif

    }
}
<|MERGE_RESOLUTION|>--- conflicted
+++ resolved
@@ -1,2752 +1,1506 @@
-﻿/*
- * Copyright (C) 2011 Colin Mackie.
- * This software is distributed under the terms of the GNU General Public License.
- *
- * This program is free software: you can redistribute it and/or modify
- * it under the terms of the GNU General Public License as published by
- * the Free Software Foundation, either version 3 of the License, or
- * (at your option) any later version.
- *
- * This program is distributed in the hope that it will be useful,
- * but WITHOUT ANY WARRANTY; without even the implied warranty of
- * MERCHANTABILITY or FITNESS FOR A PARTICULAR PURPOSE.  See the
- * GNU General Public License for more details.
- *
- * You should have received a copy of the GNU General Public License
- * along with this program.  If not, see <http://www.gnu.org/licenses/>.
- */
-
-using System;
-using System.Collections.Generic;
-using System.IO;
-using System.Linq;
-using System.Net;
-using System.Security.Cryptography;
-using System.Reflection;
-using System.Runtime.InteropServices;
-using System.Text;
-using System.Text.RegularExpressions;
-using System.Xml;
-using System.Xml.Serialization;
-
-using Org.BouncyCastle.Crypto;
-using Org.BouncyCastle.Crypto.Engines;
-using Org.BouncyCastle.Crypto.Macs;
-using Org.BouncyCastle.Crypto.Parameters;
-using Org.BouncyCastle.Crypto.Paddings;
-using Org.BouncyCastle.Crypto.Digests;
-using Org.BouncyCastle.Crypto.Generators;
-using System.Collections;
-using System.Security;
-
-#if NUNIT
-using NUnit.Framework;
-#endif
-
-#if NETCF
-using OpenNETCF.Security.Cryptography;
-#endif
-<<<<<<< HEAD
-
-namespace WinAuth
-{
-	/// <summary>
-	/// Class that implements base RFC 4226 an RFC 6238 authenticator
-	/// </summary>
-	public abstract class Authenticator : ICloneable
-	{
-		/// <summary>
-		/// Number of bytes making up the salt
-		/// </summary>
-		private const int SALT_LENGTH = 8;
-
-		/// <summary>
-		/// Number of iterations in PBKDF2 key generation
-		/// </summary>
-		private const int PBKDF2_ITERATIONS = 2000;
-
-		/// <summary>
-		/// Size of derived PBKDF2 key
-		/// </summary>
-		private const int PBKDF2_KEYSIZE = 256;
-
-		/// <summary>
-		/// Version for encrpytion changes
-		/// </summary>
-		private static string ENCRYPTION_HEADER = Authenticator.ByteArrayToString(Encoding.UTF8.GetBytes("WINAUTH3"));
-
-		/// <summary>
-		/// Default number of digits in code
-		/// </summary>
-		public const int DEFAULT_CODE_DIGITS = 6;
-
-		/// <summary>
-		/// Default period of 30s
-		/// </summary>
-		public const int DEFAULT_PERIOD = 30;
-
-		/// <summary>
-		/// Type of password to use to encrypt secret data
-		/// </summary>
-		public enum PasswordTypes
-		{
-			None = 0,
-			Explicit = 1,
-			User = 2,
-			Machine = 4,
-			YubiKeySlot1 = 8,
-			YubiKeySlot2 = 16
-		}
-
-		#region Authenticator data
-
-		/// <summary>
-		/// Serial number of authenticator
-		/// </summary>
-		//public virtual string Serial { get; set; }
-
-		/// <summary>
-		/// Secret key used for Authenticator
-		/// </summary>
-		public byte[] SecretKey { get; set; }
-
-		/// <summary>
-		/// Time difference in milliseconds of our machine and server
-		/// </summary>
-		public long ServerTimeDiff { get; set; }
-
-		/// <summary>
-		/// Time of last synced
-		/// </summary>
-		public long LastServerTime { get; set; }
-
-		/// <summary>
-		/// Type of password used to encrypt secretdata
-		/// </summary>
-		public PasswordTypes PasswordType { get; private set; }
-
-		/// <summary>
-		/// Password used to encrypt secretdata (if PasswordType == Explict)
-		/// </summary>
-		protected string Password { get; set; }
-
-		/// <summary>
-		/// Hash of secret data to detect changes
-		/// </summary>
-		protected byte[] SecretHash { get; private set; }
-
-		public bool RequiresPassword { get; private set; }
-
-		/// <summary>
-		/// The data current saved with the current encryption and/or password (might be none)
-		/// </summary>
-		protected string EncryptedData { get; private set; }
-
-		/// <summary>
-		/// Number of digits returned in code (default is 6)
-		/// </summary>
-		public int CodeDigits { get; set; }
-
-		/// <summary>
-		/// Period in seconds for next code
-		/// </summary>
-		public int Period { get; set; }
-
-		/// <summary>
-		/// Name of issuer
-		/// </summary>
-		public virtual string Issuer { get; set; }
-
-		/// <summary>
-		/// Get/set the combined secret data value
-		/// </summary>
-		public virtual string SecretData
-		{
-			get
-			{
-				// this is the secretkey
-				return Authenticator.ByteArrayToString(SecretKey) + "\t" + this.CodeDigits.ToString() + "\t" + this.Period.ToString();
-			}
-			set
-			{
-				if (string.IsNullOrEmpty(value) == false)
-				{
-					string[] parts = value.Split('|')[0].Split('\t');
-					SecretKey = Authenticator.StringToByteArray(parts[0]);
-					if (parts.Length > 1)
-					{
-						int digits;
-						if (int.TryParse(parts[1], out digits) == true)
-						{
-							CodeDigits = digits;
-						}
-					}
-          if (parts.Length > 2)
-          {
-            int period;
-            if (int.TryParse(parts[2], out period) == true)
-            {
-              Period = period;
-            }
-          }
-        }
-        else
-				{
-					SecretKey = null;
-				}
-			}
-		}
-
-		/// <summary>
-		/// Advanced script saved with authenticator so it is also encrypted
-		/// </summary>
-		//public string Script {get; set;}
-
-		/// <summary>
-		/// Get the server time since 1/1/70
-		/// </summary>
-		public long ServerTime
-		{
-			get
-			{
-				return CurrentTime + ServerTimeDiff;
-			}
-		}
-
-		/// <summary>
-		/// Calculate the code interval based on the calculated server time
-		/// </summary>
-		public long CodeInterval
-		{
-			get
-			{
-				// calculate the code interval; the server's time div 30,000
-				return (CurrentTime + ServerTimeDiff) / ((long)this.Period * 1000L);
-			}
-		}
-
-		/// <summary>
-		/// Get the current code for the authenticator.
-		/// </summary>
-		/// <returns>authenticator code</returns>
-		public string CurrentCode
-		{
-			get
-			{
-				if (this.SecretKey == null && this.EncryptedData != null)
-				{
-					throw new EncrpytedSecretDataException();
-				}
-
-				return CalculateCode(false);
-			}
-		}
-
-		#endregion
-
-		/// <summary>
-		/// Static initializer
-		/// </summary>
-		static Authenticator()
-		{
-			// Issue#71: remove the default .net expect header, which can cause issues (http://stackoverflow.com/questions/566437/)
-			System.Net.ServicePointManager.Expect100Continue = false;
-		}
-
-		/// <summary>
-		/// Create a new Authenticator object
-		/// </summary>
-		public Authenticator()
-		{
-			CodeDigits = DEFAULT_CODE_DIGITS;
-			Period = DEFAULT_PERIOD;
-		}
-
-		/// <summary>
-		/// Create a new Authenticator object
-		/// </summary>
-		public Authenticator(int codeDigits) : this()
-		{
-			CodeDigits = codeDigits;
-		}
-
-		/// <summary>
-		/// Calculate the current code for the authenticator.
-		/// </summary>
-		/// <param name="resyncTime">flag to resync time</param>
-		/// <returns>authenticator code</returns>
-		protected virtual string CalculateCode(bool resync = false, long interval = -1)
-		{
-			// sync time if required
-			if (resync == true || ServerTimeDiff == 0)
-			{
-				if (interval > 0)
-				{
-					ServerTimeDiff = (interval * ((long)this.Period * 1000L)) - CurrentTime;
-				}
-				else
-				{
-					Sync();
-				}
-			}
-
-			HMac hmac = new HMac(new Sha1Digest());
-			hmac.Init(new KeyParameter(SecretKey));
-
-			byte[] codeIntervalArray = BitConverter.GetBytes(CodeInterval);
-			if (BitConverter.IsLittleEndian)
-			{
-				Array.Reverse(codeIntervalArray);
-			}
-			hmac.BlockUpdate(codeIntervalArray, 0, codeIntervalArray.Length);
-
-			byte[] mac = new byte[hmac.GetMacSize()];
-			hmac.DoFinal(mac, 0);
-
-			// the last 4 bits of the mac say where the code starts (e.g. if last 4 bit are 1100, we start at byte 12)
-			int start = mac[19] & 0x0f;
-
-			// extract those 4 bytes
-			byte[] bytes = new byte[4];
-			Array.Copy(mac, start, bytes, 0, 4);
-			if (BitConverter.IsLittleEndian)
-			{
-				Array.Reverse(bytes);
-			}
-			uint fullcode = BitConverter.ToUInt32(bytes, 0) & 0x7fffffff;
-
-			// we use the last 8 digits of this code in radix 10
-			uint codemask = (uint)Math.Pow(10, CodeDigits);
-			string format = new string('0', CodeDigits);
-			string code = (fullcode % codemask).ToString(format);
-
-			return code;
-		}
-
-		/// <summary>
-		/// Synchorise this authenticator's time with server time. We update our data record with the difference from our UTC time.
-		/// </summary>
-		public abstract void Sync();
-
-		#region Load / Save
-
-		public static Authenticator ReadXmlv2(XmlReader reader, string password = null)
-    {
-      Authenticator authenticator = null;
-      string authenticatorType = reader.GetAttribute("type");
-      if (string.IsNullOrEmpty(authenticatorType) == false)
-      {
-        authenticatorType = authenticatorType.Replace("WindowsAuthenticator.", "WinAuth.");
-        Type type = System.Reflection.Assembly.GetExecutingAssembly().GetType(authenticatorType, false, true);
-        authenticator = Activator.CreateInstance(type) as Authenticator;
-      }
-      if (authenticator == null)
-      {
-        authenticator = new BattleNetAuthenticator();
-      }
-
-      reader.MoveToContent();
-      if (reader.IsEmptyElement)
-      {
-        reader.Read();
-        return null;
-      }
-
-      reader.Read();
-      while (reader.EOF == false)
-      {
-        if (reader.IsStartElement())
-        {
-          switch (reader.Name)
-          {
-            case "servertimediff":
-              authenticator.ServerTimeDiff = reader.ReadElementContentAsLong();
-              break;
-
-						//case "restorecodeverified":
-						//	authenticator.RestoreCodeVerified = reader.ReadElementContentAsBoolean();
-						//	break;
-
-            case "secretdata":
-              string encrypted = reader.GetAttribute("encrypted");
-              string data = reader.ReadElementContentAsString();
-
-							PasswordTypes passwordType = DecodePasswordTypes(encrypted);
-
-              if (passwordType != PasswordTypes.None)
-              {
-								// this is an old version so there is no hash
-								data = DecryptSequence(data, passwordType, password, null);
-              }
-
-              authenticator.PasswordType = PasswordTypes.None;
-              authenticator.SecretData = data;
-
-              break;
-
-            default:
-							if (authenticator.ReadExtraXml(reader, reader.Name) == false)
-							{
-								reader.Skip();
-							}
-              break;
-          }
-        }
-        else
-        {
-          reader.Read();
-          break;
-        }
-      }
-
-      return authenticator;
-    }
-
-		public virtual bool ReadExtraXml(XmlReader reader, string name)
-		{
-			return false;
-		}
-
-		/// <summary>
-		/// Convert the string password types into the PasswordTypes type
-		/// </summary>
-		/// <param name="passwordTypes">string version of password types</param>
-		/// <returns>PasswordTypes value</returns>
-		public static PasswordTypes DecodePasswordTypes(string passwordTypes)
-		{
-			PasswordTypes passwordType = PasswordTypes.None;
-			if (string.IsNullOrEmpty(passwordTypes) == true)
-			{
-				return passwordType;
-			}
-
-			char[] types = passwordTypes.ToCharArray();
-			for (int i = types.Length - 1; i >= 0; i--)
-			{
-				char type = types[i];
-				switch (type)
-				{
-					case 'u':
-						passwordType |= PasswordTypes.User;
-						break;
-					case 'm':
-						passwordType |= PasswordTypes.Machine;
-						break;
-					case 'y':
-						passwordType |= PasswordTypes.Explicit;
-						break;
-					case 'a':
-						passwordType |= PasswordTypes.YubiKeySlot1;
-						break;
-					case 'b':
-						passwordType |= PasswordTypes.YubiKeySlot2;
-						break;
-					default:
-						break;
-				}
-			}
-
-			return passwordType;
-		}
-
-		/// <summary>
-		/// Encode the PasswordTypes type into a string for storing in config
-		/// </summary>
-		/// <param name="passwordType">PasswordTypes value</param>
-		/// <returns>string version</returns>
-		public static string EncodePasswordTypes(PasswordTypes passwordType)
-		{
-			StringBuilder encryptedTypes = new StringBuilder();
-			if ((passwordType & PasswordTypes.Explicit) != 0)
-			{
-				encryptedTypes.Append("y");
-			}
-			if ((passwordType & PasswordTypes.User) != 0)
-			{
-				encryptedTypes.Append("u");
-			}
-			if ((passwordType & PasswordTypes.Machine) != 0)
-			{
-				encryptedTypes.Append("m");
-			}
-
-			return encryptedTypes.ToString();
-		}
-
-		public void SetEncryption(PasswordTypes passwordType, string password = null)
-		{
-			// check if still encrpyted
-			if (this.RequiresPassword == true)
-			{
-				// have to decrypt to be able to re-encrypt
-				throw new EncrpytedSecretDataException();
-			}
-
-			if (passwordType == PasswordTypes.None)
-			{
-				this.RequiresPassword = false;
-				this.EncryptedData = null;
-				this.PasswordType = passwordType;
-			}
-			else
-			{
-				using (MemoryStream ms = new MemoryStream())
-				{
-					// get the plain version
-					XmlWriterSettings settings = new XmlWriterSettings();
-					settings.Indent = true;
-					settings.Encoding = Encoding.UTF8;
-					using (XmlWriter encryptedwriter = XmlWriter.Create(ms, settings))
-					{
-						string encrpytedData = this.EncryptedData;
-						Authenticator.PasswordTypes savedpasswordType = PasswordType;
-						try
-						{
-							PasswordType = Authenticator.PasswordTypes.None;
-							EncryptedData = null;
-							WriteToWriter(encryptedwriter);
-						}
-						finally
-						{
-							this.PasswordType = savedpasswordType;
-							this.EncryptedData = encrpytedData;
-						}
-					}
-					string data = Authenticator.ByteArrayToString(ms.ToArray());
-
-					// update secret hash
-					using (SHA1 sha1 = SHA1.Create())
-					{
-						this.SecretHash = sha1.ComputeHash(Encoding.UTF8.GetBytes(this.SecretData));
-					}
-
-					// encrypt
-					this.EncryptedData = Authenticator.EncryptSequence(data, passwordType, password, null);
-					this.PasswordType = passwordType;
-					if (this.PasswordType == PasswordTypes.Explicit)
-					{
-						this.SecretData = null;
-						this.RequiresPassword = true;
-					}
-				}
-			}
-		}
-
-		public void Protect()
-		{
-			if (this.PasswordType != PasswordTypes.None)
-			{
-				// check if the data has changed
-				//if (this.SecretData != null)
-				//{
-				//	using (SHA1 sha1 = SHA1.Create())
-				//	{
-				//		byte[] secretHash = sha1.ComputeHash(Encoding.UTF8.GetBytes(this.SecretData));
-				//		if (this.SecretHash == null || secretHash.SequenceEqual(this.SecretHash) == false)
-				//		{
-				//			// we need to encrypt changed secret data
-				//			SetEncryption(this.PasswordType, this.Password);
-				//		}
-				//	}
-				//}
-
-				this.SecretData = null;
-				this.RequiresPassword = true;
-				this.Password = null;
-			}
-		}
-
-		public bool Unprotect(string password)
-		{
-			PasswordTypes passwordType = this.PasswordType;
-			if (passwordType == PasswordTypes.None)
-			{
-				throw new InvalidOperationException("Cannot Unprotect a non-encrypted authenticator");
-			}
-
-			// decrypt
-			bool changed = false;
-			try
-			{
-				string data = Authenticator.DecryptSequence(this.EncryptedData, this.PasswordType, password, null);
-				using (MemoryStream ms = new MemoryStream(Authenticator.StringToByteArray(data)))
-				{
-					XmlReader reader = XmlReader.Create(ms);
-					changed = this.ReadXml(reader, password) || changed;
-				}
-				this.RequiresPassword = false;
-				// calculate hash of current secretdata
-				using (SHA1 sha1 = SHA1.Create())
-				{
-					this.SecretHash = sha1.ComputeHash(Encoding.UTF8.GetBytes(this.SecretData));
-				}
-				// keep the password until we reprotect in case data changes
-				this.Password = password;
-
-				if (changed == true)
-				{
-					// we need to encrypt changed secret data
-					using (MemoryStream ms = new MemoryStream())
-					{
-						// get the plain version
-						XmlWriterSettings settings = new XmlWriterSettings();
-						settings.Indent = true;
-						settings.Encoding = Encoding.UTF8;
-						using (XmlWriter encryptedwriter = XmlWriter.Create(ms, settings))
-						{
-							WriteToWriter(encryptedwriter);
-						}
-						string encrypteddata = Authenticator.ByteArrayToString(ms.ToArray());
-
-						// update secret hash
-						using (SHA1 sha1 = SHA1.Create())
-						{
-							this.SecretHash = sha1.ComputeHash(Encoding.UTF8.GetBytes(this.SecretData));
-						}
-
-						// encrypt
-						this.EncryptedData = Authenticator.EncryptSequence(encrypteddata, passwordType, password, null);
-					}
-				}
-
-				return changed;
-			}
-			catch (EncrpytedSecretDataException)
-			{
-				this.RequiresPassword = true;
-				throw;
-			}
-			finally
-			{
-				this.PasswordType = passwordType;
-			}
-		}
-
-		public bool ReadXml(XmlReader reader, string password = null)
-		{
-			// decode the password type
-			string encrypted = reader.GetAttribute("encrypted");
-			PasswordTypes passwordType = DecodePasswordTypes(encrypted);
-			this.PasswordType = passwordType;
-
-			if (passwordType != PasswordTypes.None)
-			{
-				// read the encrypted text from the node
-				this.EncryptedData = reader.ReadElementContentAsString();
-				return Unprotect(password);
-
-				//// decrypt
-				//try
-				//{
-				//	string data = Authenticator.DecryptSequence(this.EncryptedData, passwordType, password);
-				//	using (MemoryStream ms = new MemoryStream(Authenticator.StringToByteArray(data)))
-				//	{
-				//		reader = XmlReader.Create(ms);
-				//		this.ReadXml(reader, password);
-				//	}
-				//}
-				//catch (EncrpytedSecretDataException)
-				//{
-				//	this.RequiresPassword = true;
-				//	throw;
-				//}
-				//finally
-				//{
-				//	this.PasswordType = passwordType;
-				//}
-			}
-
-			reader.MoveToContent();
-			if (reader.IsEmptyElement)
-			{
-				reader.Read();
-				return false;
-			}
-
-			reader.Read();
-			while (reader.EOF == false)
-			{
-				if (reader.IsStartElement())
-				{
-					switch (reader.Name)
-					{
-						case "lastservertime":
-							LastServerTime = reader.ReadElementContentAsLong();
-							break;
-
-						case "servertimediff":
-							ServerTimeDiff = reader.ReadElementContentAsLong();
-							break;
-
-						case "secretdata":
-							SecretData = reader.ReadElementContentAsString();
-							break;
-
-						default:
-							if (ReadExtraXml(reader, reader.Name) == false)
-							{
-								reader.Skip();
-							}
-							break;
-					}
-				}
-				else
-				{
-					reader.Read();
-					break;
-				}
-			}
-
-			// check if we need to sync, or if it's been a day
-			if (this is HOTPAuthenticator)
-			{
-				// no time sync
-				return true;
-			}
-			else if (ServerTimeDiff == 0 || LastServerTime == 0 || LastServerTime < DateTime.Now.AddHours(-24).Ticks)
-			{
-				Sync();
-				return true;
-			}
-			else
-			{
-				return false;
-			}
-		}
-
-		/// <summary>
-		/// Write this authenticator into an XmlWriter
-		/// </summary>
-		/// <param name="writer">XmlWriter to receive authenticator</param>
-    public void WriteToWriter(XmlWriter writer)
-		{
-      writer.WriteStartElement("authenticatordata");
-      //writer.WriteAttributeString("type", this.GetType().FullName);
-			string encrypted = EncodePasswordTypes(this.PasswordType);
-			if (string.IsNullOrEmpty(encrypted) == false)
-			{
-				writer.WriteAttributeString("encrypted", encrypted);
-			}
-
-			if (this.PasswordType != PasswordTypes.None)
-			{
-				writer.WriteRaw(this.EncryptedData);
-			}
-			else
-			{
-				writer.WriteStartElement("servertimediff");
-				writer.WriteString(ServerTimeDiff.ToString());
-				writer.WriteEndElement();
-				//
-				writer.WriteStartElement("lastservertime");
-				writer.WriteString(LastServerTime.ToString());
-				writer.WriteEndElement();
-				//
-				writer.WriteStartElement("secretdata");
-				writer.WriteString(SecretData);
-				writer.WriteEndElement();
-
-				WriteExtraXml(writer);
-			}
-
-/*
-			if (passwordType != Authenticator.PasswordTypes.None)
-			{
-				//string data = this.EncryptedData;
-				//if (data == null)
-				//{
-				//	using (MemoryStream ms = new MemoryStream())
-				//	{
-				//		XmlWriterSettings settings = new XmlWriterSettings();
-				//		settings.Indent = true;
-				//		settings.Encoding = Encoding.UTF8;
-				//		using (XmlWriter encryptedwriter = XmlWriter.Create(ms, settings))
-				//		{
-				//			Authenticator.PasswordTypes savedpasswordType = PasswordType;
-				//			PasswordType = Authenticator.PasswordTypes.None;
-				//			WriteToWriter(encryptedwriter);
-				//			PasswordType = savedpasswordType;
-				//		}
-				//		data = Authenticator.ByteArrayToString(ms.ToArray());
-				//	}
-
-				//	data = Authenticator.EncryptSequence(data, PasswordType, Password);
-				//}
-
-				writer.WriteString(this.EncryptedData);
-				writer.WriteEndElement();
-
-				return;
-			}
-
-			//
-			writer.WriteStartElement("servertimediff");
-			writer.WriteString(ServerTimeDiff.ToString());
-			writer.WriteEndElement();
-			//
-			writer.WriteStartElement("secretdata");
-      writer.WriteString(SecretData);
-      writer.WriteEndElement();
-
-			WriteExtraXml(writer);
-*/
-
-			writer.WriteEndElement();
-		}
-
-/*
-		/// <summary>
-		/// Write this authenticator into an XmlWriter
-		/// </summary>
-		/// <param name="writer">XmlWriter to receive authenticator</param>
-		protected void WriteToWriter(XmlWriter writer, PasswordTypes passwordType)
-		{
-			if (passwordType != Authenticator.PasswordTypes.None)
-			{
-				writer.WriteStartElement("authenticatordata");
-				writer.WriteAttributeString("encrypted", EncodePasswordTypes(this.PasswordType));
-				writer.WriteString(this.EncryptedData);
-				writer.WriteEndElement();
-			}
-			else
-			{
-				writer.WriteStartElement("servertimediff");
-				writer.WriteString(ServerTimeDiff.ToString());
-				writer.WriteEndElement();
-				//
-				writer.WriteStartElement("secretdata");
-				writer.WriteString(SecretData);
-				writer.WriteEndElement();
-
-				WriteExtraXml(writer);
-			}
-		}
-*/
-
-		/// <summary>
-		/// Virtual function to write any class specific xml nodes into the writer
-		/// </summary>
-		/// <param name="writer">XmlWriter to write data</param>
-		protected virtual void WriteExtraXml(XmlWriter writer)
-		{
-		}
-
-		#endregion
-
-		#region Utility functions
-
-		/// <summary>
-		/// Create a one-time pad by generating a random block and then taking a hash of that block as many times as needed.
-		/// </summary>
-		/// <param name="length">desired pad length</param>
-		/// <returns>array of bytes conatining random data</returns>
-		protected internal static byte[] CreateOneTimePad(int length)
-		{
-			// There is a MITM vulnerability from using the standard Random call
-			// see https://docs.google.com/document/edit?id=1pf-YCgUnxR4duE8tr-xulE3rJ1Hw-Bm5aMk5tNOGU3E&hl=en
-			// in http://code.google.com/p/winauth/issues/detail?id=2
-			// so we switch out to use RNGCryptoServiceProvider instead of Random
-
-			RNGCryptoServiceProvider random = new RNGCryptoServiceProvider();
-
-			byte[] randomblock = new byte[length];
-
-			SHA1 sha1 = SHA1.Create();
-			int i = 0;
-			do
-			{
-				byte[] hashBlock = new byte[128];
-				random.GetBytes(hashBlock);
-
-				byte[] key = sha1.ComputeHash(hashBlock, 0, hashBlock.Length);
-				if (key.Length >= randomblock.Length)
-				{
-					Array.Copy(key, 0, randomblock, i, randomblock.Length);
-					break;
-				}
-				Array.Copy(key, 0, randomblock, i, key.Length);
-				i += key.Length;
-			} while (true);
-
-			return randomblock;
-		}
-
-		/// <summary>
-		/// Get the milliseconds since 1/1/70 (same as Java currentTimeMillis)
-		/// </summary>
-		public static long CurrentTime
-		{
-			get
-			{
-				return Convert.ToInt64((DateTime.UtcNow - new DateTime(1970, 1, 1)).TotalMilliseconds);
-			}
-		}
-
-		/// <summary>
-		/// Convert a hex string into a byte array. E.g. "001f406a" -> byte[] {0x00, 0x1f, 0x40, 0x6a}
-		/// </summary>
-		/// <param name="hex">hex string to convert</param>
-		/// <returns>byte[] of hex string</returns>
-		public static byte[] StringToByteArray(string hex)
-		{
-			int len = hex.Length;
-			byte[] bytes = new byte[len / 2];
-			for (int i = 0; i < len; i += 2)
-			{
-				bytes[i / 2] = Convert.ToByte(hex.Substring(i, 2), 16);
-			}
-			return bytes;
-		}
-
-		/// <summary>
-		/// Convert a byte array into a ascii hex string, e.g. byte[]{0x00,0x1f,0x40,ox6a} -> "001f406a"
-		/// </summary>
-		/// <param name="bytes">byte array to convert</param>
-		/// <returns>string version of byte array</returns>
-		public static string ByteArrayToString(byte[] bytes)
-		{
-			// Use BitConverter, but it sticks dashes in the string
-			return BitConverter.ToString(bytes).Replace("-", string.Empty);
-		}
-
-		/// <summary>
-		/// Decrypt a string sequence using the selected encryption types
-		/// </summary>
-		/// <param name="data">hex coded string sequence to decrypt</param>
-		/// <param name="encryptedTypes">Encryption types</param>
-		/// <param name="password">optional password</param>
-		/// <param name="yubidata">optional yubi data</param>
-		/// <param name="decode"></param>
-		/// <returns>decrypted string sequence</returns>
-		public static string DecryptSequence(string data, PasswordTypes encryptedTypes, string password, YubiKey yubi, bool decode = false)
-    {
-			// check for encrpytion header
-			if (data.Length < ENCRYPTION_HEADER.Length || data.IndexOf(ENCRYPTION_HEADER) != 0)
-			{
-				return DecryptSequenceNoHash(data, encryptedTypes, password, yubi, decode);
-			}
-
-			// extract salt and hash
-			using (var sha = new SHA256Managed())
-			{
-				// jump header
-				int datastart = ENCRYPTION_HEADER.Length;
-				string salt = data.Substring(datastart, Math.Min(SALT_LENGTH * 2, data.Length - datastart));
-				datastart += salt.Length;
-				string hash = data.Substring(datastart, Math.Min(sha.HashSize / 8 * 2, data.Length - datastart));
-				datastart += hash.Length;
-				data = data.Substring(datastart);
-
-				data = DecryptSequenceNoHash(data, encryptedTypes, password, yubi);
-
-				// check the hash
-				byte[] compareplain = StringToByteArray(salt + data);
-				string comparehash = ByteArrayToString(sha.ComputeHash(compareplain));
-				if (string.Compare(comparehash, hash) != 0)
-				{
-					throw new BadPasswordException();
-				}
-			}
-
-      return data;
-    }
-
-		/// <summary>
-		/// Decrypt a string sequence using the selected encryption types
-		/// </summary>
-		/// <param name="data">hex coded string sequence to decrypt</param>
-		/// <param name="encryptedTypes">Encryption types</param>
-		/// <param name="password">optional password</param>
-		/// <param name="yubidata">optional yubi data</param>
-		/// <param name="decode"></param>
-		/// <returns>decrypted string sequence</returns>
-		private static string DecryptSequenceNoHash(string data, PasswordTypes encryptedTypes, string password, YubiKey yubi, bool decode = false)
-		{
-			try
-			{
-				// reverse order they were encrypted
-				if ((encryptedTypes & PasswordTypes.Machine) != 0)
-				{
-					// we are going to decrypt with the Windows local machine key
-					byte[] cipher = Authenticator.StringToByteArray(data);
-					byte[] plain = ProtectedData.Unprotect(cipher, null, DataProtectionScope.LocalMachine);
-					if (decode == true)
-					{
-						data = Encoding.UTF8.GetString(plain, 0, plain.Length);
-					}
-					else
-					{
-						data = ByteArrayToString(plain);
-					}
-				}
-				if ((encryptedTypes & PasswordTypes.User) != 0)
-				{
-					// we are going to decrypt with the Windows User account key
-					byte[] cipher = StringToByteArray(data);
-					byte[] plain = ProtectedData.Unprotect(cipher, null, DataProtectionScope.CurrentUser);
-					if (decode == true)
-					{
-						data = Encoding.UTF8.GetString(plain, 0, plain.Length);
-					}
-					else
-					{
-						data = ByteArrayToString(plain);
-					}
-				}
-				if ((encryptedTypes & PasswordTypes.Explicit) != 0)
-				{
-					// we use an explicit password to encrypt data
-					if (string.IsNullOrEmpty(password) == true)
-					{
-						throw new EncrpytedSecretDataException();
-					}
-					data = Authenticator.Decrypt(data, password, true);
-					if (decode == true)
-					{
-						byte[] plain = Authenticator.StringToByteArray(data);
-						data = Encoding.UTF8.GetString(plain, 0, plain.Length);
-					}
-				}
-				if ((encryptedTypes & PasswordTypes.YubiKeySlot1) != 0 || (encryptedTypes & PasswordTypes.YubiKeySlot2) != 0)
-				{
-					if (string.IsNullOrEmpty(yubi.Info.Error) == false)
-					{
-						throw new BadYubiKeyException("Unable to detect YubiKey");
-					}
-					if (yubi.Info.Status.VersionMajor == 0)
-					{
-						throw new BadYubiKeyException("Please insert your YubiKey");
-					}
-					int slot = ((encryptedTypes & PasswordTypes.YubiKeySlot1) != 0 ? 1 : 2);
-
-					string seed = data.Substring(0, SALT_LENGTH * 2);
-					data = data.Substring(seed.Length);
-					byte[] key = yubi.ChallengeResponse(slot, StringToByteArray(seed));
-
-					data = Authenticator.Decrypt(data, key);
-					if (decode == true)
-					{
-						byte[] plain = Authenticator.StringToByteArray(data);
-						data = Encoding.UTF8.GetString(plain, 0, plain.Length);
-					}
-
-					yubi.YubiData.Seed = seed;
-					yubi.YubiData.Data = key;
-				}
-			}
-			catch (EncrpytedSecretDataException)
-			{
-				throw;
-			}
-			catch (BadYubiKeyException )
-			{
-				throw;
-			}
-			catch (ChallengeResponseException ex)
-			{
-				throw new BadYubiKeyException("Please check your YubiKey or touch the flashing button", ex);
-			}
-			catch (Exception ex)
-			{
-				throw new BadPasswordException(ex.Message, ex);
-			}
-
-			return data;
-		}
-
-		public static string EncryptSequence(string data, PasswordTypes passwordType, string password, YubiKey yubi)
-    {
-			// get hash of original
-			var random = new RNGCryptoServiceProvider();
-			byte[] saltbytes = new byte[SALT_LENGTH];
-			random.GetBytes(saltbytes);
-			string salt = ByteArrayToString(saltbytes);
-
-			string hash;
-			using (var sha = new SHA256Managed())
-			{
-        byte[] plain = StringToByteArray(salt + data);
-				hash = ByteArrayToString(sha.ComputeHash(plain));
-			}
-
-			if ((passwordType & PasswordTypes.YubiKeySlot1) != 0 || (passwordType & PasswordTypes.YubiKeySlot2) != 0)
-			{
-				if (yubi.YubiData.Length == 0)
-				{
-					byte[] seed = new byte[SALT_LENGTH];
-					random = new RNGCryptoServiceProvider();
-					random.GetBytes(seed);
-
-					// we encrypt the data using the hash of a random string from the YubiKey
-					int slot = ((passwordType & PasswordTypes.YubiKeySlot1) != 0 ? 1 : 2);
-					yubi.YubiData.Data = yubi.ChallengeResponse(slot, seed);
-					yubi.YubiData.Seed = Authenticator.ByteArrayToString(seed);
-				}
-
-				byte[] key = yubi.YubiData.Data;
-				string encrypted = Encrypt(data, key);
-
-				// test the encryption
-				string decrypted = Decrypt(encrypted, key);
-				if (string.Compare(data, decrypted) != 0)
-				{
-					throw new InvalidEncryptionException(data, password, encrypted, decrypted);
-				}
-				data = yubi.YubiData.Seed + encrypted;
-			}
-			if ((passwordType & PasswordTypes.Explicit) != 0)
-      {
-        string encrypted = Encrypt(data, password);
-
-        // test the encryption
-        string decrypted = Decrypt(encrypted, password, true);
-        if (string.Compare(data, decrypted) != 0)
-        {
-          throw new InvalidEncryptionException(data, password, encrypted, decrypted);
-        }
-        data = encrypted;
-      }
-      if ((passwordType & PasswordTypes.User) != 0)
-      {
-        // we encrypt the data using the Windows User account key
-        byte[] plain = StringToByteArray(data);
-        byte[] cipher = ProtectedData.Protect(plain, null, DataProtectionScope.CurrentUser);
-        data = ByteArrayToString(cipher);
-      }
-      if ((passwordType & PasswordTypes.Machine) != 0)
-      {
-        // we encrypt the data using the Local Machine account key
-        byte[] plain = StringToByteArray(data);
-        byte[] cipher = ProtectedData.Protect(plain, null, DataProtectionScope.LocalMachine);
-        data = ByteArrayToString(cipher);
-      }
-
-			// prepend the salt + hash
-			return ENCRYPTION_HEADER + salt + hash + data;
-    }
-
-		/// <summary>
-		/// Encrypt a string with a given key
-		/// </summary>
-		/// <param name="plain">data to encrypt - hex representation of byte array</param>
-		/// <param name="password">key to use to encrypt</param>
-		/// <returns>hex coded encrypted string</returns>
-		public static string Encrypt(string plain, string password)
-		{
-			byte[] passwordBytes = Encoding.UTF8.GetBytes(password);
-
-			// build a new salt
-			RNGCryptoServiceProvider rg = new RNGCryptoServiceProvider();
-			byte[] saltbytes = new byte[SALT_LENGTH];
-			rg.GetBytes(saltbytes);
-			string salt = Authenticator.ByteArrayToString(saltbytes);
-
-			// build our PBKDF2 key
-#if NETCF
-			PBKDF2 kg = new PBKDF2(passwordBytes, saltbytes, PBKDF2_ITERATIONS);
-#else
-			Rfc2898DeriveBytes kg = new Rfc2898DeriveBytes(passwordBytes, saltbytes, PBKDF2_ITERATIONS);
-#endif
-			byte[] key = kg.GetBytes(PBKDF2_KEYSIZE);
-
-			return salt + Encrypt(plain, key);
-		}
-
-		/// <summary>
-		/// Encrypt a string with a byte array key
-		/// </summary>
-		/// <param name="plain">data to encrypt - hex representation of byte array</param>
-		/// <param name="passwordBytes">key to use to encrypt</param>
-		/// <returns>hex coded encrypted string</returns>
-		public static string Encrypt(string plain, byte[] key)
-		{
-			byte[] inBytes = Authenticator.StringToByteArray(plain);
-
-			// get our cipher
-			BufferedBlockCipher cipher = new PaddedBufferedBlockCipher(new BlowfishEngine(), new ISO10126d2Padding());
-			cipher.Init(true, new KeyParameter(key));
-
-			// encrypt data
-			int osize = cipher.GetOutputSize(inBytes.Length);
-			byte[] outBytes = new byte[osize];
-			int olen = cipher.ProcessBytes(inBytes, 0, inBytes.Length, outBytes, 0);
-			olen += cipher.DoFinal(outBytes, olen);
-			if (olen < osize)
-			{
-				byte[] t = new byte[olen];
-				Array.Copy(outBytes, 0, t, 0, olen);
-				outBytes = t;
-			}
-
-			// return encoded byte->hex string
-			return Authenticator.ByteArrayToString(outBytes);
-		}
-
-		/// <summary>
-		/// Decrypt a hex-coded string using our MD5 or PBKDF2 generated key
-		/// </summary>
-		/// <param name="data">data string to be decrypted</param>
-		/// <param name="key">decryption key</param>
-		/// <param name="PBKDF2">flag to indicate we are using PBKDF2 to generate derived key</param>
-		/// <returns>hex coded decrypted string</returns>
-		public static string Decrypt(string data, string password, bool PBKDF2)
-		{
-			byte[] key;
-			byte[] saltBytes = Authenticator.StringToByteArray(data.Substring(0, SALT_LENGTH * 2));
-
-			if (PBKDF2 == true)
-			{
-				// extract the salt from the data
-				byte[] passwordBytes = Encoding.UTF8.GetBytes(password);
-
-				// build our PBKDF2 key
-#if NETCF
-			PBKDF2 kg = new PBKDF2(passwordBytes, saltbytes, 2000);
-#else
-				Rfc2898DeriveBytes kg = new Rfc2898DeriveBytes(passwordBytes, saltBytes, PBKDF2_ITERATIONS);
-#endif
-				key = kg.GetBytes(PBKDF2_KEYSIZE);
-			}
-			else
-			{
-				// extract the salt from the data
-				byte[] passwordBytes = Encoding.Default.GetBytes(password);
-				key = new byte[saltBytes.Length + passwordBytes.Length];
-				Array.Copy(saltBytes, key, saltBytes.Length);
-				Array.Copy(passwordBytes, 0, key, saltBytes.Length, passwordBytes.Length);
-				// build out combined key
-				MD5 md5 = MD5.Create();
-				key = md5.ComputeHash(key);
-			}
-
-			// extract the actual data to be decrypted
-			byte[] inBytes = Authenticator.StringToByteArray(data.Substring(SALT_LENGTH * 2));
-
-			// get cipher
-			BufferedBlockCipher cipher = new PaddedBufferedBlockCipher(new BlowfishEngine(), new ISO10126d2Padding());
-			cipher.Init(false, new KeyParameter(key));
-
-			// decrypt the data
-			int osize = cipher.GetOutputSize(inBytes.Length);
-			byte[] outBytes = new byte[osize];
-			try
-			{
-				int olen = cipher.ProcessBytes(inBytes, 0, inBytes.Length, outBytes, 0);
-				olen += cipher.DoFinal(outBytes, olen);
-				if (olen < osize)
-				{
-					byte[] t = new byte[olen];
-					Array.Copy(outBytes, 0, t, 0, olen);
-					outBytes = t;
-				}
-			}
-			catch (Exception )
-			{
-				// an exception is due to bad password
-				throw new BadPasswordException();
-			}
-
-			// return encoded string
-			return Authenticator.ByteArrayToString(outBytes);
-		}
-
-		/// <summary>
-		/// Decrypt a hex-encoded string with a byte array key
-		/// </summary>
-		/// <param name="data">hex-encoded string</param>
-		/// <param name="key">key for decryption</param>
-		/// <returns>hex-encoded plain text</returns>
-		public static string Decrypt(string data, byte[] key)
-		{
-			// the actual data to be decrypted
-			byte[] inBytes = Authenticator.StringToByteArray(data);
-
-			// get cipher
-			BufferedBlockCipher cipher = new PaddedBufferedBlockCipher(new BlowfishEngine(), new ISO10126d2Padding());
-			cipher.Init(false, new KeyParameter(key));
-
-			// decrypt the data
-			int osize = cipher.GetOutputSize(inBytes.Length);
-			byte[] outBytes = new byte[osize];
-			try
-			{
-				int olen = cipher.ProcessBytes(inBytes, 0, inBytes.Length, outBytes, 0);
-				olen += cipher.DoFinal(outBytes, olen);
-				if (olen < osize)
-				{
-					byte[] t = new byte[olen];
-					Array.Copy(outBytes, 0, t, 0, olen);
-					outBytes = t;
-				}
-			}
-			catch (Exception)
-			{
-				// an exception is due to bad password
-				throw new BadPasswordException();
-			}
-
-			// return encoded string
-			return Authenticator.ByteArrayToString(outBytes);
-		}
-
-		/// <summary>
-		/// Wrapped TryParse for compatibility with NETCF35 to simulate long.TryParse
-		/// </summary>
-		/// <param name="s">string of value to parse</param>
-		/// <param name="val">out long value</param>
-		/// <returns>true if value was parsed</returns>
-		protected internal static bool LongTryParse(string s, out long val)
-		{
-#if NETCF
-			try
-			{
-=======
-
-namespace WinAuth
-{
-    /// <summary>
-    /// HMAC hashing algorithm types
-    /// </summary>
-    public enum HMACTypes
-    {
-        SHA1 = 0,
-        SHA256 = 1,
-        SHA512 = 2
-    }
-
-    /// <summary>
-    /// Class that implements base RFC 4226 an RFC 6238 authenticator
-    /// </summary>
-    public abstract class Authenticator : ICloneable
-    {
-        /// <summary>
-        /// Number of bytes making up the salt
-        /// </summary>
-        private const int SALT_LENGTH = 8;
-
-        /// <summary>
-        /// Number of iterations in PBKDF2 key generation
-        /// </summary>
-        private const int PBKDF2_ITERATIONS = 2000;
-
-        /// <summary>
-        /// Size of derived PBKDF2 key
-        /// </summary>
-        private const int PBKDF2_KEYSIZE = 256;
-
-        /// <summary>
-        /// Version for encrpytion changes
-        /// </summary>
-        private static string ENCRYPTION_HEADER = Authenticator.ByteArrayToString(Encoding.UTF8.GetBytes("WINAUTH3"));
-
-        /// <summary>
-        /// Default number of digits in code
-        /// </summary>
-        public const int DEFAULT_CODE_DIGITS = 6;
-
-        /// <summary>
-        /// Type of password to use to encrypt secret data
-        /// </summary>
-        public enum PasswordTypes
-        {
-            None = 0,
-            Explicit = 1,
-            User = 2,
-            Machine = 4,
-            YubiKeySlot1 = 8,
-            YubiKeySlot2 = 16
-        }
-
-        public const HMACTypes DEFAULT_HMAC_TYPE = HMACTypes.SHA1;
-
-        #region Authenticator data
-
-        /// <summary>
-        /// Serial number of authenticator
-        /// </summary>
-        //public virtual string Serial { get; set; }
-
-        /// <summary>
-        /// Secret key used for Authenticator
-        /// </summary>
-        public byte[] SecretKey { get; set; }
-
-        /// <summary>
-        /// Time difference in milliseconds of our machine and server
-        /// </summary>
-        public long ServerTimeDiff { get; set; }
-
-        /// <summary>
-        /// Time of last synced
-        /// </summary>
-        public long LastServerTime { get; set; }
-
-        /// <summary>
-        /// Type of password used to encrypt secretdata
-        /// </summary>
-        public PasswordTypes PasswordType { get; private set; }
-
-        /// <summary>
-        /// Password used to encrypt secretdata (if PasswordType == Explict)
-        /// </summary>
-        protected string Password { get; set; }
-
-        /// <summary>
-        /// Hash of secret data to detect changes
-        /// </summary>
-        protected byte[] SecretHash { get; private set; }
-
-        public bool RequiresPassword { get; private set; }
-
-        /// <summary>
-        /// The data current saved with the current encryption and/or password (might be none)
-        /// </summary>
-        protected string EncryptedData { get; private set; }
-
-        /// <summary>
-        /// Number of digits returned in code (default is 6)
-        /// </summary>
-        public int CodeDigits { get; set; }
-
-        /// <summary>
-        /// Hashing algorithm used for OTP generation (default is SHA1)
-        /// </summary>
-        public HMACTypes HMACType { get; set; }
-
-        /// <summary>
-        /// Name of issuer
-        /// </summary>
-        public virtual string Issuer { get; set; }
-
-        /// <summary>
-        /// Get/set the combined secret data value
-        /// </summary>
-        public virtual string SecretData
-        {
-            get
-            {
-                // this is the secretkey
-                return Authenticator.ByteArrayToString(SecretKey) + "\t" + this.CodeDigits.ToString() + "\t" + this.HMACType.ToString();
-            }
-            set
-            {
-                if (string.IsNullOrEmpty(value) == false)
-                {
-                    string[] parts = value.Split('|')[0].Split('\t');
-                    SecretKey = Authenticator.StringToByteArray(parts[0]);
-                    if (parts.Length > 1)
-                    {
-                        int digits;
-                        if (int.TryParse(parts[1], out digits) == true)
-                        {
-                            CodeDigits = digits;
-                        }
-                        if (parts.Length > 2)
-                        {
-                            HMACType = (HMACTypes)Enum.Parse(typeof(HMACTypes), parts[2]);
-                        }
-                    }
-                }
-                else
-                {
-                    SecretKey = null;
-                }
-            }
-        }
-
-        /// <summary>
-        /// Advanced script saved with authenticator so it is also encrypted
-        /// </summary>
-        //public string Script {get; set;}
-
-        /// <summary>
-        /// Get the server time since 1/1/70
-        /// </summary>
-        public long ServerTime
-        {
-            get
-            {
-                return CurrentTime + ServerTimeDiff;
-            }
-        }
-
-        /// <summary>
-        /// Calculate the code interval based on the calculated server time
-        /// </summary>
-        public long CodeInterval
-        {
-            get
-            {
-                // calculate the code interval; the server's time div 30,000
-                return (CurrentTime + ServerTimeDiff) / 30000L;
-            }
-        }
-
-        /// <summary>
-        /// Get the current code for the authenticator.
-        /// </summary>
-        /// <returns>authenticator code</returns>
-        public string CurrentCode
-        {
-            get
-            {
-                if (this.SecretKey == null && this.EncryptedData != null)
-                {
-                    throw new EncryptedSecretDataException();
-                }
-
-                return CalculateCode(false);
-            }
-        }
-
-        #endregion
-
-        /// <summary>
-        /// Static initializer
-        /// </summary>
-        static Authenticator()
-        {
-            // Issue#71: remove the default .net expect header, which can cause issues (http://stackoverflow.com/questions/566437/)
-            System.Net.ServicePointManager.Expect100Continue = false;
-        }
-
-        /// <summary>
-        /// Create a new Authenticator object
-        /// </summary>
-        public Authenticator()
-        {
-            CodeDigits = DEFAULT_CODE_DIGITS;
-            HMACType = DEFAULT_HMAC_TYPE;
-        }
-
-        /// <summary>
-        /// Create a new Authenticator object
-        /// </summary>
-        public Authenticator(int codeDigits, HMACTypes hmacType = HMACTypes.SHA1)
-        {
-            CodeDigits = codeDigits;
-            HMACType = hmacType;
-        }
-
-        /// <summary>
-        /// Calculate the current code for the authenticator.
-        /// </summary>
-        /// <param name="resyncTime">flag to resync time</param>
-        /// <returns>authenticator code</returns>
-        protected virtual string CalculateCode(bool resync = false, long interval = -1)
-        {
-            // sync time if required
-            if (resync == true || ServerTimeDiff == 0)
-            {
-                if (interval > 0)
-                {
-                    ServerTimeDiff = (interval * 30000L) - CurrentTime;
-                }
-                else
-                {
-                    Sync();
-                }
-            }
-
-            HMac hmac;
-            switch (HMACType)
-            {
-                case HMACTypes.SHA1:
-                    hmac = new HMac(new Sha1Digest());
-                    break;
-                case HMACTypes.SHA256:
-                    hmac = new HMac(new Sha256Digest());
-                    break;
-                case HMACTypes.SHA512:
-                    hmac = new HMac(new Sha512Digest());
-                    break;
-                default:
-                    throw new InvalidHMACAlgorithmException();
-            }
-            hmac.Init(new KeyParameter(SecretKey));
-
-            byte[] codeIntervalArray = BitConverter.GetBytes(CodeInterval);
-            if (BitConverter.IsLittleEndian)
-            {
-                Array.Reverse(codeIntervalArray);
-            }
-            hmac.BlockUpdate(codeIntervalArray, 0, codeIntervalArray.Length);
-
-            byte[] mac = new byte[hmac.GetMacSize()];
-            hmac.DoFinal(mac, 0);
-
-            // the last 4 bits of the mac say where the code starts (e.g. if last 4 bit are 1100, we start at byte 12)
-            int start = mac.Last() & 0x0f;
-
-            // extract those 4 bytes
-            byte[] bytes = new byte[4];
-            Array.Copy(mac, start, bytes, 0, 4);
-            if (BitConverter.IsLittleEndian)
-            {
-                Array.Reverse(bytes);
-            }
-            uint fullcode = BitConverter.ToUInt32(bytes, 0) & 0x7fffffff;
-
-            // we use the last 8 digits of this code in radix 10
-            uint codemask = (uint)Math.Pow(10, CodeDigits);
-            string format = new string('0', CodeDigits);
-            string code = (fullcode % codemask).ToString(format);
-
-            return code;
-        }
-
-        /// <summary>
-        /// Synchorise this authenticator's time with server time. We update our data record with the difference from our UTC time.
-        /// </summary>
-        public abstract void Sync();
-
-        #region Load / Save
-
-        public static Authenticator ReadXmlv2(XmlReader reader, string password = null)
-        {
-            Authenticator authenticator = null;
-            string authenticatorType = reader.GetAttribute("type");
-            if (string.IsNullOrEmpty(authenticatorType) == false)
-            {
-                authenticatorType = authenticatorType.Replace("WindowsAuthenticator.", "WinAuth.");
-                Type type = System.Reflection.Assembly.GetExecutingAssembly().GetType(authenticatorType, false, true);
-                authenticator = Activator.CreateInstance(type) as Authenticator;
-            }
-            if (authenticator == null)
-            {
-                authenticator = new BattleNetAuthenticator();
-            }
-
-            reader.MoveToContent();
-            if (reader.IsEmptyElement)
-            {
-                reader.Read();
-                return null;
-            }
-
-            reader.Read();
-            while (reader.EOF == false)
-            {
-                if (reader.IsStartElement())
-                {
-                    switch (reader.Name)
-                    {
-                        case "servertimediff":
-                            authenticator.ServerTimeDiff = reader.ReadElementContentAsLong();
-                            break;
-
-                        //case "restorecodeverified":
-                        //	authenticator.RestoreCodeVerified = reader.ReadElementContentAsBoolean();
-                        //	break;
-
-                        case "secretdata":
-                            string encrypted = reader.GetAttribute("encrypted");
-                            string data = reader.ReadElementContentAsString();
-
-                            PasswordTypes passwordType = DecodePasswordTypes(encrypted);
-
-                            if (passwordType != PasswordTypes.None)
-                            {
-                                // this is an old version so there is no hash
-                                data = DecryptSequence(data, passwordType, password, null);
-                            }
-
-                            authenticator.PasswordType = PasswordTypes.None;
-                            authenticator.SecretData = data;
-
-                            break;
-
-                        default:
-                            if (authenticator.ReadExtraXml(reader, reader.Name) == false)
-                            {
-                                reader.Skip();
-                            }
-                            break;
-                    }
-                }
-                else
-                {
-                    reader.Read();
-                    break;
-                }
-            }
-
-            return authenticator;
-        }
-
-        public virtual bool ReadExtraXml(XmlReader reader, string name)
-        {
-            return false;
-        }
-
-        /// <summary>
-        /// Convert the string password types into the PasswordTypes type
-        /// </summary>
-        /// <param name="passwordTypes">string version of password types</param>
-        /// <returns>PasswordTypes value</returns>
-        public static PasswordTypes DecodePasswordTypes(string passwordTypes)
-        {
-            PasswordTypes passwordType = PasswordTypes.None;
-            if (string.IsNullOrEmpty(passwordTypes) == true)
-            {
-                return passwordType;
-            }
-
-            char[] types = passwordTypes.ToCharArray();
-            for (int i = types.Length - 1; i >= 0; i--)
-            {
-                char type = types[i];
-                switch (type)
-                {
-                    case 'u':
-                        passwordType |= PasswordTypes.User;
-                        break;
-                    case 'm':
-                        passwordType |= PasswordTypes.Machine;
-                        break;
-                    case 'y':
-                        passwordType |= PasswordTypes.Explicit;
-                        break;
-                    case 'a':
-                        passwordType |= PasswordTypes.YubiKeySlot1;
-                        break;
-                    case 'b':
-                        passwordType |= PasswordTypes.YubiKeySlot2;
-                        break;
-                    default:
-                        break;
-                }
-            }
-
-            return passwordType;
-        }
-
-        /// <summary>
-        /// Encode the PasswordTypes type into a string for storing in config
-        /// </summary>
-        /// <param name="passwordType">PasswordTypes value</param>
-        /// <returns>string version</returns>
-        public static string EncodePasswordTypes(PasswordTypes passwordType)
-        {
-            StringBuilder encryptedTypes = new StringBuilder();
-            if ((passwordType & PasswordTypes.Explicit) != 0)
-            {
-                encryptedTypes.Append("y");
-            }
-            if ((passwordType & PasswordTypes.User) != 0)
-            {
-                encryptedTypes.Append("u");
-            }
-            if ((passwordType & PasswordTypes.Machine) != 0)
-            {
-                encryptedTypes.Append("m");
-            }
-
-            return encryptedTypes.ToString();
-        }
-
-        public void SetEncryption(PasswordTypes passwordType, string password = null)
-        {
-            // check if still encrpyted
-            if (this.RequiresPassword == true)
-            {
-                // have to decrypt to be able to re-encrypt
-                throw new EncryptedSecretDataException();
-            }
-
-            if (passwordType == PasswordTypes.None)
-            {
-                this.RequiresPassword = false;
-                this.EncryptedData = null;
-                this.PasswordType = passwordType;
-            }
-            else
-            {
-                using (MemoryStream ms = new MemoryStream())
-                {
-                    // get the plain version
-                    XmlWriterSettings settings = new XmlWriterSettings();
-                    settings.Indent = true;
-                    settings.Encoding = Encoding.UTF8;
-                    using (XmlWriter encryptedwriter = XmlWriter.Create(ms, settings))
-                    {
-                        string encrpytedData = this.EncryptedData;
-                        Authenticator.PasswordTypes savedpasswordType = PasswordType;
-                        try
-                        {
-                            PasswordType = Authenticator.PasswordTypes.None;
-                            EncryptedData = null;
-                            WriteToWriter(encryptedwriter);
-                        }
-                        finally
-                        {
-                            this.PasswordType = savedpasswordType;
-                            this.EncryptedData = encrpytedData;
-                        }
-                    }
-                    string data = Authenticator.ByteArrayToString(ms.ToArray());
-
-                    // update secret hash
-                    using (SHA1 sha1 = SHA1.Create())
-                    {
-                        this.SecretHash = sha1.ComputeHash(Encoding.UTF8.GetBytes(this.SecretData));
-                    }
-
-                    // encrypt
-                    this.EncryptedData = Authenticator.EncryptSequence(data, passwordType, password, null);
-                    this.PasswordType = passwordType;
-                    if (this.PasswordType == PasswordTypes.Explicit)
-                    {
-                        this.SecretData = null;
-                        this.RequiresPassword = true;
-                    }
-                }
-            }
-        }
-
-        public void Protect()
-        {
-            if (this.PasswordType != PasswordTypes.None)
-            {
-                // check if the data has changed
-                //if (this.SecretData != null)
-                //{
-                //	using (SHA1 sha1 = SHA1.Create())
-                //	{
-                //		byte[] secretHash = sha1.ComputeHash(Encoding.UTF8.GetBytes(this.SecretData));
-                //		if (this.SecretHash == null || secretHash.SequenceEqual(this.SecretHash) == false)
-                //		{
-                //			// we need to encrypt changed secret data
-                //			SetEncryption(this.PasswordType, this.Password);
-                //		}
-                //	}
-                //}
-
-                this.SecretData = null;
-                this.RequiresPassword = true;
-                this.Password = null;
-            }
-        }
-
-        public bool Unprotect(string password)
-        {
-            PasswordTypes passwordType = this.PasswordType;
-            if (passwordType == PasswordTypes.None)
-            {
-                throw new InvalidOperationException("Cannot Unprotect a non-encrypted authenticator");
-            }
-
-            // decrypt
-            bool changed = false;
-            try
-            {
-                string data = Authenticator.DecryptSequence(this.EncryptedData, this.PasswordType, password, null);
-                using (MemoryStream ms = new MemoryStream(Authenticator.StringToByteArray(data)))
-                {
-                    XmlReader reader = XmlReader.Create(ms);
-                    changed = this.ReadXml(reader, password) || changed;
-                }
-                this.RequiresPassword = false;
-                // calculate hash of current secretdata
-                using (SHA1 sha1 = SHA1.Create())
-                {
-                    this.SecretHash = sha1.ComputeHash(Encoding.UTF8.GetBytes(this.SecretData));
-                }
-                // keep the password until we reprotect in case data changes
-                this.Password = password;
-
-                if (changed == true)
-                {
-                    // we need to encrypt changed secret data
-                    using (MemoryStream ms = new MemoryStream())
-                    {
-                        // get the plain version
-                        XmlWriterSettings settings = new XmlWriterSettings();
-                        settings.Indent = true;
-                        settings.Encoding = Encoding.UTF8;
-                        using (XmlWriter encryptedwriter = XmlWriter.Create(ms, settings))
-                        {
-                            WriteToWriter(encryptedwriter);
-                        }
-                        string encrypteddata = Authenticator.ByteArrayToString(ms.ToArray());
-
-                        // update secret hash
-                        using (SHA1 sha1 = SHA1.Create())
-                        {
-                            this.SecretHash = sha1.ComputeHash(Encoding.UTF8.GetBytes(this.SecretData));
-                        }
-
-                        // encrypt
-                        this.EncryptedData = Authenticator.EncryptSequence(encrypteddata, passwordType, password, null);
-                    }
-                }
-
-                return changed;
-            }
-            catch (EncryptedSecretDataException)
-            {
-                this.RequiresPassword = true;
-                throw;
-            }
-            finally
-            {
-                this.PasswordType = passwordType;
-            }
-        }
-
-        public bool ReadXml(XmlReader reader, string password = null)
-        {
-            // decode the password type
-            string encrypted = reader.GetAttribute("encrypted");
-            PasswordTypes passwordType = DecodePasswordTypes(encrypted);
-            this.PasswordType = passwordType;
-
-            if (passwordType != PasswordTypes.None)
-            {
-                // read the encrypted text from the node
-                this.EncryptedData = reader.ReadElementContentAsString();
-                return Unprotect(password);
-
-                //// decrypt
-                //try
-                //{
-                //	string data = Authenticator.DecryptSequence(this.EncryptedData, passwordType, password);
-                //	using (MemoryStream ms = new MemoryStream(Authenticator.StringToByteArray(data)))
-                //	{
-                //		reader = XmlReader.Create(ms);
-                //		this.ReadXml(reader, password);
-                //	}
-                //}
-                //catch (EncryptedSecretDataException)
-                //{
-                //	this.RequiresPassword = true;
-                //	throw;
-                //}
-                //finally
-                //{
-                //	this.PasswordType = passwordType;
-                //}
-            }
-
-            reader.MoveToContent();
-            if (reader.IsEmptyElement)
-            {
-                reader.Read();
-                return false;
-            }
-
-            reader.Read();
-            while (reader.EOF == false)
-            {
-                if (reader.IsStartElement())
-                {
-                    switch (reader.Name)
-                    {
-                        case "lastservertime":
-                            LastServerTime = reader.ReadElementContentAsLong();
-                            break;
-
-                        case "servertimediff":
-                            ServerTimeDiff = reader.ReadElementContentAsLong();
-                            break;
-
-                        case "secretdata":
-                            SecretData = reader.ReadElementContentAsString();
-                            break;
-
-                        default:
-                            if (ReadExtraXml(reader, reader.Name) == false)
-                            {
-                                reader.Skip();
-                            }
-                            break;
-                    }
-                }
-                else
-                {
-                    reader.Read();
-                    break;
-                }
-            }
-
-            // check if we need to sync, or if it's been a day
-            if (this is HOTPAuthenticator)
-            {
-                // no time sync
-                return true;
-            }
-            else if (ServerTimeDiff == 0 || LastServerTime == 0 || LastServerTime < DateTime.Now.AddHours(-24).Ticks)
-            {
-                Sync();
-                return true;
-            }
-            else
-            {
-                return false;
-            }
-        }
-
-        /// <summary>
-        /// Write this authenticator into an XmlWriter
-        /// </summary>
-        /// <param name="writer">XmlWriter to receive authenticator</param>
-        public void WriteToWriter(XmlWriter writer)
-        {
-            writer.WriteStartElement("authenticatordata");
-            //writer.WriteAttributeString("type", this.GetType().FullName);
-            string encrypted = EncodePasswordTypes(this.PasswordType);
-            if (string.IsNullOrEmpty(encrypted) == false)
-            {
-                writer.WriteAttributeString("encrypted", encrypted);
-            }
-
-            if (this.PasswordType != PasswordTypes.None)
-            {
-                writer.WriteRaw(this.EncryptedData);
-            }
-            else
-            {
-                writer.WriteStartElement("servertimediff");
-                writer.WriteString(ServerTimeDiff.ToString());
-                writer.WriteEndElement();
-                //
-                writer.WriteStartElement("lastservertime");
-                writer.WriteString(LastServerTime.ToString());
-                writer.WriteEndElement();
-                //
-                writer.WriteStartElement("secretdata");
-                writer.WriteString(SecretData);
-                writer.WriteEndElement();
-
-                WriteExtraXml(writer);
-            }
-
-            /*
-                        if (passwordType != Authenticator.PasswordTypes.None)
-                        {
-                            //string data = this.EncryptedData;
-                            //if (data == null)
-                            //{
-                            //	using (MemoryStream ms = new MemoryStream())
-                            //	{
-                            //		XmlWriterSettings settings = new XmlWriterSettings();
-                            //		settings.Indent = true;
-                            //		settings.Encoding = Encoding.UTF8;
-                            //		using (XmlWriter encryptedwriter = XmlWriter.Create(ms, settings))
-                            //		{
-                            //			Authenticator.PasswordTypes savedpasswordType = PasswordType;
-                            //			PasswordType = Authenticator.PasswordTypes.None;
-                            //			WriteToWriter(encryptedwriter);
-                            //			PasswordType = savedpasswordType;
-                            //		}
-                            //		data = Authenticator.ByteArrayToString(ms.ToArray());
-                            //	}
-
-                            //	data = Authenticator.EncryptSequence(data, PasswordType, Password);
-                            //}
-
-                            writer.WriteString(this.EncryptedData);
-                            writer.WriteEndElement();
-
-                            return;
-                        }
-
-                        //
-                        writer.WriteStartElement("servertimediff");
-                        writer.WriteString(ServerTimeDiff.ToString());
-                        writer.WriteEndElement();
-                        //
-                        writer.WriteStartElement("secretdata");
-                  writer.WriteString(SecretData);
-                  writer.WriteEndElement();
-
-                        WriteExtraXml(writer);
-            */
-
-            writer.WriteEndElement();
-        }
-
-        /*
-                /// <summary>
-                /// Write this authenticator into an XmlWriter
-                /// </summary>
-                /// <param name="writer">XmlWriter to receive authenticator</param>
-                protected void WriteToWriter(XmlWriter writer, PasswordTypes passwordType)
-                {
-                    if (passwordType != Authenticator.PasswordTypes.None)
-                    {
-                        writer.WriteStartElement("authenticatordata");
-                        writer.WriteAttributeString("encrypted", EncodePasswordTypes(this.PasswordType));
-                        writer.WriteString(this.EncryptedData);
-                        writer.WriteEndElement();
-                    }
-                    else
-                    {
-                        writer.WriteStartElement("servertimediff");
-                        writer.WriteString(ServerTimeDiff.ToString());
-                        writer.WriteEndElement();
-                        //
-                        writer.WriteStartElement("secretdata");
-                        writer.WriteString(SecretData);
-                        writer.WriteEndElement();
-
-                        WriteExtraXml(writer);
-                    }
-                }
-        */
-
-        /// <summary>
-        /// Virtual function to write any class specific xml nodes into the writer
-        /// </summary>
-        /// <param name="writer">XmlWriter to write data</param>
-        protected virtual void WriteExtraXml(XmlWriter writer)
-        {
-        }
-
-        #endregion
-
-        #region Utility functions
-
-        /// <summary>
-        /// Create a one-time pad by generating a random block and then taking a hash of that block as many times as needed.
-        /// </summary>
-        /// <param name="length">desired pad length</param>
-        /// <returns>array of bytes conatining random data</returns>
-        protected internal static byte[] CreateOneTimePad(int length)
-        {
-            // There is a MITM vulnerability from using the standard Random call
-            // see https://docs.google.com/document/edit?id=1pf-YCgUnxR4duE8tr-xulE3rJ1Hw-Bm5aMk5tNOGU3E&hl=en
-            // in http://code.google.com/p/winauth/issues/detail?id=2
-            // so we switch out to use RNGCryptoServiceProvider instead of Random
-
-            RNGCryptoServiceProvider random = new RNGCryptoServiceProvider();
-
-            byte[] randomblock = new byte[length];
-
-            SHA1 sha1 = SHA1.Create();
-            int i = 0;
-            do
-            {
-                byte[] hashBlock = new byte[128];
-                random.GetBytes(hashBlock);
-
-                byte[] key = sha1.ComputeHash(hashBlock, 0, hashBlock.Length);
-                if (key.Length >= randomblock.Length)
-                {
-                    Array.Copy(key, 0, randomblock, i, randomblock.Length);
-                    break;
-                }
-                Array.Copy(key, 0, randomblock, i, key.Length);
-                i += key.Length;
-            } while (true);
-
-            return randomblock;
-        }
-
-        /// <summary>
-        /// Get the milliseconds since 1/1/70 (same as Java currentTimeMillis)
-        /// </summary>
-        public static long CurrentTime
-        {
-            get
-            {
-                return Convert.ToInt64((DateTime.UtcNow - new DateTime(1970, 1, 1)).TotalMilliseconds);
-            }
-        }
-
-        /// <summary>
-        /// Convert a hex string into a byte array. E.g. "001f406a" -> byte[] {0x00, 0x1f, 0x40, 0x6a}
-        /// </summary>
-        /// <param name="hex">hex string to convert</param>
-        /// <returns>byte[] of hex string</returns>
-        public static byte[] StringToByteArray(string hex)
-        {
-            int len = hex.Length;
-            byte[] bytes = new byte[len / 2];
-            for (int i = 0; i < len; i += 2)
-            {
-                bytes[i / 2] = Convert.ToByte(hex.Substring(i, 2), 16);
-            }
-            return bytes;
-        }
-
-        /// <summary>
-        /// Convert a byte array into a ascii hex string, e.g. byte[]{0x00,0x1f,0x40,ox6a} -> "001f406a"
-        /// </summary>
-        /// <param name="bytes">byte array to convert</param>
-        /// <returns>string version of byte array</returns>
-        public static string ByteArrayToString(byte[] bytes)
-        {
-            // Use BitConverter, but it sticks dashes in the string
-            return BitConverter.ToString(bytes).Replace("-", string.Empty);
-        }
-
-        /// <summary>
-        /// Decrypt a string sequence using the selected encryption types
-        /// </summary>
-        /// <param name="data">hex coded string sequence to decrypt</param>
-        /// <param name="encryptedTypes">Encryption types</param>
-        /// <param name="password">optional password</param>
-        /// <param name="yubidata">optional yubi data</param>
-        /// <param name="decode"></param>
-        /// <returns>decrypted string sequence</returns>
-        public static string DecryptSequence(string data, PasswordTypes encryptedTypes, string password, YubiKey yubi, bool decode = false)
-        {
-            // check for encrpytion header
-            if (data.Length < ENCRYPTION_HEADER.Length || data.IndexOf(ENCRYPTION_HEADER) != 0)
-            {
-                return DecryptSequenceNoHash(data, encryptedTypes, password, yubi, decode);
-            }
-
-            // extract salt and hash
-            using (var sha = new SHA256Managed())
-            {
-                // jump header
-                int datastart = ENCRYPTION_HEADER.Length;
-                string salt = data.Substring(datastart, Math.Min(SALT_LENGTH * 2, data.Length - datastart));
-                datastart += salt.Length;
-                string hash = data.Substring(datastart, Math.Min(sha.HashSize / 8 * 2, data.Length - datastart));
-                datastart += hash.Length;
-                data = data.Substring(datastart);
-
-                data = DecryptSequenceNoHash(data, encryptedTypes, password, yubi);
-
-                // check the hash
-                byte[] compareplain = StringToByteArray(salt + data);
-                string comparehash = ByteArrayToString(sha.ComputeHash(compareplain));
-                if (string.Compare(comparehash, hash) != 0)
-                {
-                    throw new BadPasswordException();
-                }
-            }
-
-            return data;
-        }
-
-        /// <summary>
-        /// Decrypt a string sequence using the selected encryption types
-        /// </summary>
-        /// <param name="data">hex coded string sequence to decrypt</param>
-        /// <param name="encryptedTypes">Encryption types</param>
-        /// <param name="password">optional password</param>
-        /// <param name="yubidata">optional yubi data</param>
-        /// <param name="decode"></param>
-        /// <returns>decrypted string sequence</returns>
-        private static string DecryptSequenceNoHash(string data, PasswordTypes encryptedTypes, string password, YubiKey yubi, bool decode = false)
-        {
-            try
-            {
-                // reverse order they were encrypted
-                if ((encryptedTypes & PasswordTypes.Machine) != 0)
-                {
-                    // we are going to decrypt with the Windows local machine key
-                    byte[] cipher = Authenticator.StringToByteArray(data);
-                    byte[] plain = ProtectedData.Unprotect(cipher, null, DataProtectionScope.LocalMachine);
-                    if (decode == true)
-                    {
-                        data = Encoding.UTF8.GetString(plain, 0, plain.Length);
-                    }
-                    else
-                    {
-                        data = ByteArrayToString(plain);
-                    }
-                }
-                if ((encryptedTypes & PasswordTypes.User) != 0)
-                {
-                    // we are going to decrypt with the Windows User account key
-                    byte[] cipher = StringToByteArray(data);
-                    byte[] plain = ProtectedData.Unprotect(cipher, null, DataProtectionScope.CurrentUser);
-                    if (decode == true)
-                    {
-                        data = Encoding.UTF8.GetString(plain, 0, plain.Length);
-                    }
-                    else
-                    {
-                        data = ByteArrayToString(plain);
-                    }
-                }
-                if ((encryptedTypes & PasswordTypes.Explicit) != 0)
-                {
-                    // we use an explicit password to encrypt data
-                    if (string.IsNullOrEmpty(password) == true)
-                    {
-                        throw new EncryptedSecretDataException();
-                    }
-                    data = Authenticator.Decrypt(data, password, true);
-                    if (decode == true)
-                    {
-                        byte[] plain = Authenticator.StringToByteArray(data);
-                        data = Encoding.UTF8.GetString(plain, 0, plain.Length);
-                    }
-                }
-                if ((encryptedTypes & PasswordTypes.YubiKeySlot1) != 0 || (encryptedTypes & PasswordTypes.YubiKeySlot2) != 0)
-                {
-                    if (string.IsNullOrEmpty(yubi.Info.Error) == false)
-                    {
-                        throw new BadYubiKeyException("Unable to detect YubiKey");
-                    }
-                    if (yubi.Info.Status.VersionMajor == 0)
-                    {
-                        throw new BadYubiKeyException("Please insert your YubiKey");
-                    }
-                    int slot = ((encryptedTypes & PasswordTypes.YubiKeySlot1) != 0 ? 1 : 2);
-
-                    string seed = data.Substring(0, SALT_LENGTH * 2);
-                    data = data.Substring(seed.Length);
-                    byte[] key = yubi.ChallengeResponse(slot, StringToByteArray(seed));
-
-                    data = Authenticator.Decrypt(data, key);
-                    if (decode == true)
-                    {
-                        byte[] plain = Authenticator.StringToByteArray(data);
-                        data = Encoding.UTF8.GetString(plain, 0, plain.Length);
-                    }
-
-                    yubi.YubiData.Seed = seed;
-                    yubi.YubiData.Data = key;
-                }
-            }
-            catch (EncryptedSecretDataException)
-            {
-                throw;
-            }
-            catch (BadYubiKeyException)
-            {
-                throw;
-            }
-            catch (ChallengeResponseException ex)
-            {
-                throw new BadYubiKeyException("Please check your YubiKey or touch the flashing button", ex);
-            }
-            catch (Exception ex)
-            {
-                throw new BadPasswordException(ex.Message, ex);
-            }
-
-            return data;
-        }
-
-        public static string EncryptSequence(string data, PasswordTypes passwordType, string password, YubiKey yubi)
-        {
-            // get hash of original
-            var random = new RNGCryptoServiceProvider();
-            byte[] saltbytes = new byte[SALT_LENGTH];
-            random.GetBytes(saltbytes);
-            string salt = ByteArrayToString(saltbytes);
-
-            string hash;
-            using (var sha = new SHA256Managed())
-            {
-                byte[] plain = StringToByteArray(salt + data);
-                hash = ByteArrayToString(sha.ComputeHash(plain));
-            }
-
-            if ((passwordType & PasswordTypes.YubiKeySlot1) != 0 || (passwordType & PasswordTypes.YubiKeySlot2) != 0)
-            {
-                if (yubi.YubiData.Length == 0)
-                {
-                    byte[] seed = new byte[SALT_LENGTH];
-                    random = new RNGCryptoServiceProvider();
-                    random.GetBytes(seed);
-
-                    // we encrypt the data using the hash of a random string from the YubiKey
-                    int slot = ((passwordType & PasswordTypes.YubiKeySlot1) != 0 ? 1 : 2);
-                    yubi.YubiData.Data = yubi.ChallengeResponse(slot, seed);
-                    yubi.YubiData.Seed = Authenticator.ByteArrayToString(seed);
-                }
-
-                byte[] key = yubi.YubiData.Data;
-                string encrypted = Encrypt(data, key);
-
-                // test the encryption
-                string decrypted = Decrypt(encrypted, key);
-                if (string.Compare(data, decrypted) != 0)
-                {
-                    throw new InvalidEncryptionException(data, password, encrypted, decrypted);
-                }
-                data = yubi.YubiData.Seed + encrypted;
-            }
-            if ((passwordType & PasswordTypes.Explicit) != 0)
-            {
-                string encrypted = Encrypt(data, password);
-
-                // test the encryption
-                string decrypted = Decrypt(encrypted, password, true);
-                if (string.Compare(data, decrypted) != 0)
-                {
-                    throw new InvalidEncryptionException(data, password, encrypted, decrypted);
-                }
-                data = encrypted;
-            }
-            if ((passwordType & PasswordTypes.User) != 0)
-            {
-                // we encrypt the data using the Windows User account key
-                byte[] plain = StringToByteArray(data);
-                byte[] cipher = ProtectedData.Protect(plain, null, DataProtectionScope.CurrentUser);
-                data = ByteArrayToString(cipher);
-            }
-            if ((passwordType & PasswordTypes.Machine) != 0)
-            {
-                // we encrypt the data using the Local Machine account key
-                byte[] plain = StringToByteArray(data);
-                byte[] cipher = ProtectedData.Protect(plain, null, DataProtectionScope.LocalMachine);
-                data = ByteArrayToString(cipher);
-            }
-
-            // prepend the salt + hash
-            return ENCRYPTION_HEADER + salt + hash + data;
-        }
-
-        /// <summary>
-        /// Encrypt a string with a given key
-        /// </summary>
-        /// <param name="plain">data to encrypt - hex representation of byte array</param>
-        /// <param name="password">key to use to encrypt</param>
-        /// <returns>hex coded encrypted string</returns>
-        public static string Encrypt(string plain, string password)
-        {
-            byte[] passwordBytes = Encoding.UTF8.GetBytes(password);
-
-            // build a new salt
-            RNGCryptoServiceProvider rg = new RNGCryptoServiceProvider();
-            byte[] saltbytes = new byte[SALT_LENGTH];
-            rg.GetBytes(saltbytes);
-            string salt = Authenticator.ByteArrayToString(saltbytes);
-
-            // build our PBKDF2 key
-#if NETCF
-			PBKDF2 kg = new PBKDF2(passwordBytes, saltbytes, PBKDF2_ITERATIONS);
-#else
-            Rfc2898DeriveBytes kg = new Rfc2898DeriveBytes(passwordBytes, saltbytes, PBKDF2_ITERATIONS);
-#endif
-            byte[] key = kg.GetBytes(PBKDF2_KEYSIZE);
-
-            return salt + Encrypt(plain, key);
-        }
-
-        /// <summary>
-        /// Encrypt a string with a byte array key
-        /// </summary>
-        /// <param name="plain">data to encrypt - hex representation of byte array</param>
-        /// <param name="passwordBytes">key to use to encrypt</param>
-        /// <returns>hex coded encrypted string</returns>
-        public static string Encrypt(string plain, byte[] key)
-        {
-            byte[] inBytes = Authenticator.StringToByteArray(plain);
-
-            // get our cipher
-            BufferedBlockCipher cipher = new PaddedBufferedBlockCipher(new BlowfishEngine(), new ISO10126d2Padding());
-            cipher.Init(true, new KeyParameter(key));
-
-            // encrypt data
-            int osize = cipher.GetOutputSize(inBytes.Length);
-            byte[] outBytes = new byte[osize];
-            int olen = cipher.ProcessBytes(inBytes, 0, inBytes.Length, outBytes, 0);
-            olen += cipher.DoFinal(outBytes, olen);
-            if (olen < osize)
-            {
-                byte[] t = new byte[olen];
-                Array.Copy(outBytes, 0, t, 0, olen);
-                outBytes = t;
-            }
-
-            // return encoded byte->hex string
-            return Authenticator.ByteArrayToString(outBytes);
-        }
-
-        /// <summary>
-        /// Decrypt a hex-coded string using our MD5 or PBKDF2 generated key
-        /// </summary>
-        /// <param name="data">data string to be decrypted</param>
-        /// <param name="key">decryption key</param>
-        /// <param name="PBKDF2">flag to indicate we are using PBKDF2 to generate derived key</param>
-        /// <returns>hex coded decrypted string</returns>
-        public static string Decrypt(string data, string password, bool PBKDF2)
-        {
-            byte[] key;
-            byte[] saltBytes = Authenticator.StringToByteArray(data.Substring(0, SALT_LENGTH * 2));
-
-            if (PBKDF2 == true)
-            {
-                // extract the salt from the data
-                byte[] passwordBytes = Encoding.UTF8.GetBytes(password);
-
-                // build our PBKDF2 key
-#if NETCF
-			PBKDF2 kg = new PBKDF2(passwordBytes, saltbytes, 2000);
-#else
-                Rfc2898DeriveBytes kg = new Rfc2898DeriveBytes(passwordBytes, saltBytes, PBKDF2_ITERATIONS);
-#endif
-                key = kg.GetBytes(PBKDF2_KEYSIZE);
-            }
-            else
-            {
-                // extract the salt from the data
-                byte[] passwordBytes = Encoding.Default.GetBytes(password);
-                key = new byte[saltBytes.Length + passwordBytes.Length];
-                Array.Copy(saltBytes, key, saltBytes.Length);
-                Array.Copy(passwordBytes, 0, key, saltBytes.Length, passwordBytes.Length);
-                // build out combined key
-                MD5 md5 = MD5.Create();
-                key = md5.ComputeHash(key);
-            }
-
-            // extract the actual data to be decrypted
-            byte[] inBytes = Authenticator.StringToByteArray(data.Substring(SALT_LENGTH * 2));
-
-            // get cipher
-            BufferedBlockCipher cipher = new PaddedBufferedBlockCipher(new BlowfishEngine(), new ISO10126d2Padding());
-            cipher.Init(false, new KeyParameter(key));
-
-            // decrypt the data
-            int osize = cipher.GetOutputSize(inBytes.Length);
-            byte[] outBytes = new byte[osize];
-            try
-            {
-                int olen = cipher.ProcessBytes(inBytes, 0, inBytes.Length, outBytes, 0);
-                olen += cipher.DoFinal(outBytes, olen);
-                if (olen < osize)
-                {
-                    byte[] t = new byte[olen];
-                    Array.Copy(outBytes, 0, t, 0, olen);
-                    outBytes = t;
-                }
-            }
-            catch (Exception)
-            {
-                // an exception is due to bad password
-                throw new BadPasswordException();
-            }
-
-            // return encoded string
-            return Authenticator.ByteArrayToString(outBytes);
-        }
-
-        /// <summary>
-        /// Decrypt a hex-encoded string with a byte array key
-        /// </summary>
-        /// <param name="data">hex-encoded string</param>
-        /// <param name="key">key for decryption</param>
-        /// <returns>hex-encoded plain text</returns>
-        public static string Decrypt(string data, byte[] key)
-        {
-            // the actual data to be decrypted
-            byte[] inBytes = Authenticator.StringToByteArray(data);
-
-            // get cipher
-            BufferedBlockCipher cipher = new PaddedBufferedBlockCipher(new BlowfishEngine(), new ISO10126d2Padding());
-            cipher.Init(false, new KeyParameter(key));
-
-            // decrypt the data
-            int osize = cipher.GetOutputSize(inBytes.Length);
-            byte[] outBytes = new byte[osize];
-            try
-            {
-                int olen = cipher.ProcessBytes(inBytes, 0, inBytes.Length, outBytes, 0);
-                olen += cipher.DoFinal(outBytes, olen);
-                if (olen < osize)
-                {
-                    byte[] t = new byte[olen];
-                    Array.Copy(outBytes, 0, t, 0, olen);
-                    outBytes = t;
-                }
-            }
-            catch (Exception)
-            {
-                // an exception is due to bad password
-                throw new BadPasswordException();
-            }
-
-            // return encoded string
-            return Authenticator.ByteArrayToString(outBytes);
-        }
-
-        /// <summary>
-        /// Wrapped TryParse for compatibility with NETCF35 to simulate long.TryParse
-        /// </summary>
-        /// <param name="s">string of value to parse</param>
-        /// <param name="val">out long value</param>
-        /// <returns>true if value was parsed</returns>
-        protected internal static bool LongTryParse(string s, out long val)
-        {
-#if NETCF
-			try
-			{
->>>>>>> a6217b8e
-				val = long.Parse(s);
-				return true;
-			}
-			catch (Exception )
-			{
-				val = 0;
-				return false;
-			}
-#else
-            return long.TryParse(s, out val);
-#endif
-        }
-
-        #endregion
-
-        #region ICloneable
-
-        /// <summary>
-        /// Clone the current object
-        /// </summary>
-        /// <returns>return clone</returns>
-        public object Clone()
-        {
-            // we only need to do shallow copy
-            return this.MemberwiseClone();
-        }
-
-        #endregion
-
-#if NETCF
-		/// <summary>
-		/// Private class that implements PBKDF2 needed for older NETCF. Implemented from http://en.wikipedia.org/wiki/PBKDF2.
-		/// </summary>
-		private class PBKDF2
-		{
-			/// <summary>
-			/// Our digest
-			/// </summary>
-			private HMac m_mac;
-
-			/// <summary>
-			/// Digest length
-			/// </summary>
-			private int m_hlen;
-
-			/// <summary>
-			/// Base password
-			/// </summary>
-			private byte[] m_password;
-
-			/// <summary>
-			/// Salt
-			/// </summary>
-			private byte[] m_salt;
-
-			/// <summary>
-			/// Number of iterations
-			/// </summary>
-			private int m_iterations;
-
-			/// <summary>
-			/// Create a new PBKDF2 object
-			/// </summary>
-			public PBKDF2(byte[] password, byte[] salt, int iterations)
-			{
-				m_password = password;
-				m_salt = salt;
-				m_iterations = iterations;
-
-				m_mac = new HMac(new Sha1Digest());
-				m_hlen = m_mac.GetMacSize();
-			}
-
-			/// <summary>
-			/// Calculate F.
-			/// F(P,S,c,i) = U1 ^ U2 ^ ... ^ Uc
-			/// Where F is an xor of c iterations of chained PRF. First iteration of PRF uses master password P as PRF key and salt concatenated to i. Second and greater PRF uses P and output of previous PRF computation:
-			/// </summary>
-			/// <param name="P"></param>
-			/// <param name="S"></param>
-			/// <param name="c"></param>
-			/// <param name="i"></param>
-			/// <param name="DK"></param>
-			/// <param name="DKoffset"></param>
-			private void F(byte[] P, byte[] S, int c, byte[] i, byte[] DK, int DKoffset)
-			{
-				// first iteration (ses master password P as PRF key and salt concatenated to i)
-				byte[] buf = new byte[m_hlen];
-				ICipherParameters param = new KeyParameter(P);
-				m_mac.Init(param);
-				m_mac.BlockUpdate(S, 0, S.Length);
-				m_mac.BlockUpdate(i, 0, i.Length);
-				m_mac.DoFinal(buf, 0);
-				Array.Copy(buf, 0, DK, DKoffset, buf.Length);
-
-				// remaining iterations (uses P and output of previous PRF computation)
-				for (int iter = 1; iter < c; iter++)
-				{
-					m_mac.Init(param);
-					m_mac.BlockUpdate(buf, 0, buf.Length);
-					m_mac.DoFinal(buf, 0);
-
-					for (int j=buf.Length-1; j >= 0; j--)
-					{
-						DK[DKoffset + j] ^= buf[j];
-					}
-				}
-			}
-
-			/// <summary>
-			/// Calculate a derived key of dkLen bytes long from our initial password and salt
-			/// </summary>
-			/// <param name="dkLen">Length of desired key to be returned</param>
-			/// <returns>derived key of dkLen bytes</returns>
-			public byte[] GetBytes(int dkLen)
-			{
-				// For each hLen-bit block Ti of derived key DK, computing is as follows:
-				//  DK = T1 || T2 || ... || Tdklen/hlen
-				//  Ti = F(P,S,c,i)
-				int chunks = (dkLen + m_hlen - 1) / m_hlen;
-				byte[] DK = new byte[chunks * m_hlen];
-				byte[] idata = new byte[4];
-				for (int i = 1; i <= chunks; i++)
-				{
-					idata[0] = (byte)((uint)i >> 24);
-					idata[1] = (byte)((uint)i >> 16);
-					idata[2] = (byte)((uint)i >> 8);
-					idata[3] = (byte)i; 
-
-					F(m_password, m_salt, m_iterations, idata, DK, (i-1) * m_hlen);
-				}
-				if (DK.Length > dkLen)
-				{
-					byte[] reduced = new byte[dkLen];
-					Array.Copy(DK, 0, reduced, 0, dkLen);
-					DK = reduced;
-				}
-
-				return DK;
-			}
-		}
-
-#if NUNIT
-		/// Test against standard test vectors and one of our own of the correct iterations.
-		/// http://tools.ietf.org/html/draft-josefsson-pbkdf2-test-vectors-00
-		[Test]
-		public static void TestPBKDF2()
-		{
-			PBKDF2 kg;
-			byte[] DK;
-
-			byte[] tv1 = new byte[] { 0x0c, 0x60, 0xc8, 0x0f, 0x96, 0x1f, 0x0e, 0x71, 0xf3, 0xa9, 0xb5, 0x24, 0xaf, 0x60, 0x12, 0x06, 0x2f, 0xe0, 0x37, 0xa6 };
-			kg = new PBKDF2(Encoding.Default.GetBytes("password"), Encoding.Default.GetBytes("salt"), 1);
-			DK = kg.GetBytes(20);
-			Assert.AreEqual(DK, tv1);
-
-			byte[] tv2 = new byte[] { 0xea, 0x6c, 0x01, 0x4d, 0xc7, 0x2d, 0x6f, 0x8c, 0xcd, 0x1e, 0xd9, 0x2a, 0xce, 0x1d, 0x41, 0xf0, 0xd8, 0xde, 0x89, 0x57 };
-			kg = new PBKDF2(Encoding.Default.GetBytes("password"), Encoding.Default.GetBytes("salt"), 2);
-			DK = kg.GetBytes(20);
-			Assert.AreEqual(DK, tv2);
-
-			byte[] tv3 = new byte[] { 0x4b, 0x00, 0x79, 0x01, 0xb7, 0x65, 0x48, 0x9a, 0xbe, 0xad, 0x49, 0xd9, 0x26, 0xf7, 0x21, 0xd0, 0x65, 0xa4, 0x29, 0xc1 };
-			kg = new PBKDF2(Encoding.Default.GetBytes("password"), Encoding.Default.GetBytes("salt"), 4096);
-			DK = kg.GetBytes(20);
-			Assert.AreEqual(DK, tv3);
-
-			byte[] tv4 = new byte[] { 0x2f, 0x25, 0x5b, 0x3a, 0x95, 0x46, 0x3c, 0x76, 0x62, 0x1f, 0x06, 0x80, 0xa2, 0xb3, 0x35, 0xad, 0x90, 0x3b, 0x85, 0xde };
-			kg = new PBKDF2(Encoding.Default.GetBytes("VXFr[24c=6(D8He"), Encoding.Default.GetBytes("salt"), 1000);
-			DK = kg.GetBytes(20);
-			Assert.AreEqual(DK, tv4);
-		}
-#endif
-
-#endif
-
-    }
-}
+﻿/*
+ * Copyright (C) 2011 Colin Mackie.
+ * This software is distributed under the terms of the GNU General Public License.
+ *
+ * This program is free software: you can redistribute it and/or modify
+ * it under the terms of the GNU General Public License as published by
+ * the Free Software Foundation, either version 3 of the License, or
+ * (at your option) any later version.
+ *
+ * This program is distributed in the hope that it will be useful,
+ * but WITHOUT ANY WARRANTY; without even the implied warranty of
+ * MERCHANTABILITY or FITNESS FOR A PARTICULAR PURPOSE.  See the
+ * GNU General Public License for more details.
+ *
+ * You should have received a copy of the GNU General Public License
+ * along with this program.  If not, see <http://www.gnu.org/licenses/>.
+ */
+
+using System;
+using System.Collections.Generic;
+using System.IO;
+using System.Linq;
+using System.Net;
+using System.Security.Cryptography;
+using System.Reflection;
+using System.Runtime.InteropServices;
+using System.Text;
+using System.Text.RegularExpressions;
+using System.Xml;
+using System.Xml.Serialization;
+
+using Org.BouncyCastle.Crypto;
+using Org.BouncyCastle.Crypto.Engines;
+using Org.BouncyCastle.Crypto.Macs;
+using Org.BouncyCastle.Crypto.Parameters;
+using Org.BouncyCastle.Crypto.Paddings;
+using Org.BouncyCastle.Crypto.Digests;
+using Org.BouncyCastle.Crypto.Generators;
+using System.Collections;
+using System.Security;
+
+#if NUNIT
+using NUnit.Framework;
+#endif
+
+#if NETCF
+using OpenNETCF.Security.Cryptography;
+#endif
+
+namespace WinAuth
+{
+  /// <summary>
+  /// Class that implements base RFC 4226 an RFC 6238 authenticator
+  /// </summary>
+  public abstract class Authenticator : ICloneable
+  {
+    /// <summary>
+    /// Number of bytes making up the salt
+    /// </summary>
+    private const int SALT_LENGTH = 8;
+
+    /// <summary>
+    /// Number of iterations in PBKDF2 key generation
+    /// </summary>
+    private const int PBKDF2_ITERATIONS = 2000;
+
+    /// <summary>
+    /// Size of derived PBKDF2 key
+    /// </summary>
+    private const int PBKDF2_KEYSIZE = 256;
+
+    /// <summary>
+    /// Version for encrpytion changes
+    /// </summary>
+    private static string ENCRYPTION_HEADER = Authenticator.ByteArrayToString(Encoding.UTF8.GetBytes("WINAUTH3"));
+
+    /// <summary>
+    /// Default number of digits in code
+    /// </summary>
+    public const int DEFAULT_CODE_DIGITS = 6;
+
+    /// <summary>
+    /// Default period of 30s
+    /// </summary>
+    public const int DEFAULT_PERIOD = 30;
+
+    /// <summary>
+    /// Type of password to use to encrypt secret data
+    /// </summary>
+    public enum PasswordTypes
+    {
+      None = 0,
+      Explicit = 1,
+      User = 2,
+      Machine = 4,
+      YubiKeySlot1 = 8,
+      YubiKeySlot2 = 16
+    }
+
+    /// <summary>
+    /// HMAC hashing algorithm types
+    /// </summary>
+    public enum HMACTypes
+    {
+      SHA1 = 0,
+      SHA256 = 1,
+      SHA512 = 2
+    }
+
+    public const HMACTypes DEFAULT_HMAC_TYPE = HMACTypes.SHA1;
+
+    #region Authenticator data
+
+    /// <summary>
+    /// Serial number of authenticator
+    /// </summary>
+    //public virtual string Serial { get; set; }
+
+    /// <summary>
+    /// Secret key used for Authenticator
+    /// </summary>
+    public byte[] SecretKey { get; set; }
+
+    /// <summary>
+    /// Time difference in milliseconds of our machine and server
+    /// </summary>
+    public long ServerTimeDiff { get; set; }
+
+    /// <summary>
+    /// Time of last synced
+    /// </summary>
+    public long LastServerTime { get; set; }
+
+    /// <summary>
+    /// Type of password used to encrypt secretdata
+    /// </summary>
+    public PasswordTypes PasswordType { get; private set; }
+
+    /// <summary>
+    /// Password used to encrypt secretdata (if PasswordType == Explict)
+    /// </summary>
+    protected string Password { get; set; }
+
+    /// <summary>
+    /// Hash of secret data to detect changes
+    /// </summary>
+    protected byte[] SecretHash { get; private set; }
+
+    public bool RequiresPassword { get; private set; }
+
+    /// <summary>
+    /// The data current saved with the current encryption and/or password (might be none)
+    /// </summary>
+    protected string EncryptedData { get; private set; }
+
+    /// <summary>
+    /// Number of digits returned in code (default is 6)
+    /// </summary>
+    public int CodeDigits { get; set; }
+
+    /// <summary>
+    /// Hashing algorithm used for OTP generation (default is SHA1)
+    /// </summary>
+    public HMACTypes HMACType { get; set; }
+
+    /// <summary>
+    /// Period in seconds for next code
+    /// </summary>
+    public int Period { get; set; }
+
+    /// <summary>
+    /// Name of issuer
+    /// </summary>
+    public virtual string Issuer { get; set; }
+
+    /// <summary>
+    /// Get/set the combined secret data value
+    /// </summary>
+    public virtual string SecretData
+    {
+      get
+      {
+        // this is the secretkey
+        return Authenticator.ByteArrayToString(SecretKey) + "\t" + this.CodeDigits.ToString() + "\t" + this.HMACType.ToString() + "\t" + this.Period.ToString();
+      }
+      set
+      {
+        if (string.IsNullOrEmpty(value) == false)
+        {
+          string[] parts = value.Split('|')[0].Split('\t');
+          SecretKey = Authenticator.StringToByteArray(parts[0]);
+          if (parts.Length > 1)
+          {
+            int digits;
+            if (int.TryParse(parts[1], out digits) == true)
+            {
+              CodeDigits = digits;
+            }
+          }
+          if (parts.Length > 2)
+          {
+            HMACType = (HMACTypes)Enum.Parse(typeof(HMACTypes), parts[2]);
+          }
+          if (parts.Length > 3)
+          {
+            int period;
+            if (int.TryParse(parts[3], out period) == true)
+            {
+              Period = period;
+            }
+          }
+        }
+        else
+        {
+          SecretKey = null;
+        }
+      }
+    }
+
+    /// <summary>
+    /// Advanced script saved with authenticator so it is also encrypted
+    /// </summary>
+    //public string Script {get; set;}
+
+    /// <summary>
+    /// Get the server time since 1/1/70
+    /// </summary>
+    public long ServerTime
+    {
+      get
+      {
+        return CurrentTime + ServerTimeDiff;
+      }
+    }
+
+    /// <summary>
+    /// Calculate the code interval based on the calculated server time
+    /// </summary>
+    public long CodeInterval
+    {
+      get
+      {
+        // calculate the code interval; the server's time div 30,000
+        return (CurrentTime + ServerTimeDiff) / ((long)this.Period * 1000L);
+      }
+    }
+
+    /// <summary>
+    /// Get the current code for the authenticator.
+    /// </summary>
+    /// <returns>authenticator code</returns>
+    public string CurrentCode
+    {
+      get
+      {
+        if (this.SecretKey == null && this.EncryptedData != null)
+        {
+          throw new EncryptedSecretDataException();
+        }
+
+        return CalculateCode(false);
+      }
+    }
+
+    #endregion
+
+    /// <summary>
+    /// Static initializer
+    /// </summary>
+    static Authenticator()
+    {
+      // Issue#71: remove the default .net expect header, which can cause issues (http://stackoverflow.com/questions/566437/)
+      System.Net.ServicePointManager.Expect100Continue = false;
+    }
+
+    /// <summary>
+    /// Create a new Authenticator object
+    /// </summary>
+    public Authenticator(int codeDigits = DEFAULT_CODE_DIGITS, HMACTypes hmacType = HMACTypes.SHA1, int period = DEFAULT_PERIOD)
+    {
+      CodeDigits = codeDigits;
+      HMACType = hmacType;
+      Period = period;
+    }
+
+    /// <summary>
+    /// Calculate the current code for the authenticator.
+    /// </summary>
+    /// <param name="resyncTime">flag to resync time</param>
+    /// <returns>authenticator code</returns>
+    protected virtual string CalculateCode(bool resync = false, long interval = -1)
+    {
+      // sync time if required
+      if (resync == true || ServerTimeDiff == 0)
+      {
+        if (interval > 0)
+        {
+          ServerTimeDiff = (interval * ((long)this.Period * 1000L)) - CurrentTime;
+        }
+        else
+        {
+          Sync();
+        }
+      }
+
+      HMac hmac;
+      switch (HMACType)
+      {
+        case HMACTypes.SHA1:
+          hmac = new HMac(new Sha1Digest());
+          break;
+        case HMACTypes.SHA256:
+          hmac = new HMac(new Sha256Digest());
+          break;
+        case HMACTypes.SHA512:
+          hmac = new HMac(new Sha512Digest());
+          break;
+        default:
+          throw new InvalidHMACAlgorithmException();
+      }
+      hmac.Init(new KeyParameter(SecretKey));
+
+      byte[] codeIntervalArray = BitConverter.GetBytes(CodeInterval);
+      if (BitConverter.IsLittleEndian)
+      {
+        Array.Reverse(codeIntervalArray);
+      }
+      hmac.BlockUpdate(codeIntervalArray, 0, codeIntervalArray.Length);
+
+      byte[] mac = new byte[hmac.GetMacSize()];
+      hmac.DoFinal(mac, 0);
+
+      // the last 4 bits of the mac say where the code starts (e.g. if last 4 bit are 1100, we start at byte 12)
+      int start = mac.Last() & 0x0f;
+
+      // extract those 4 bytes
+      byte[] bytes = new byte[4];
+      Array.Copy(mac, start, bytes, 0, 4);
+      if (BitConverter.IsLittleEndian)
+      {
+        Array.Reverse(bytes);
+      }
+      uint fullcode = BitConverter.ToUInt32(bytes, 0) & 0x7fffffff;
+
+      // we use the last 8 digits of this code in radix 10
+      uint codemask = (uint)Math.Pow(10, CodeDigits);
+      string format = new string('0', CodeDigits);
+      string code = (fullcode % codemask).ToString(format);
+
+      return code;
+    }
+
+    /// <summary>
+    /// Synchorise this authenticator's time with server time. We update our data record with the difference from our UTC time.
+    /// </summary>
+    public abstract void Sync();
+
+    #region Load / Save
+
+    public static Authenticator ReadXmlv2(XmlReader reader, string password = null)
+    {
+      Authenticator authenticator = null;
+      string authenticatorType = reader.GetAttribute("type");
+      if (string.IsNullOrEmpty(authenticatorType) == false)
+      {
+        authenticatorType = authenticatorType.Replace("WindowsAuthenticator.", "WinAuth.");
+        Type type = System.Reflection.Assembly.GetExecutingAssembly().GetType(authenticatorType, false, true);
+        authenticator = Activator.CreateInstance(type) as Authenticator;
+      }
+      if (authenticator == null)
+      {
+        authenticator = new BattleNetAuthenticator();
+      }
+
+      reader.MoveToContent();
+      if (reader.IsEmptyElement)
+      {
+        reader.Read();
+        return null;
+      }
+
+      reader.Read();
+      while (reader.EOF == false)
+      {
+        if (reader.IsStartElement())
+        {
+          switch (reader.Name)
+          {
+            case "servertimediff":
+              authenticator.ServerTimeDiff = reader.ReadElementContentAsLong();
+              break;
+
+            //case "restorecodeverified":
+            //	authenticator.RestoreCodeVerified = reader.ReadElementContentAsBoolean();
+            //	break;
+
+            case "secretdata":
+              string encrypted = reader.GetAttribute("encrypted");
+              string data = reader.ReadElementContentAsString();
+
+              PasswordTypes passwordType = DecodePasswordTypes(encrypted);
+
+              if (passwordType != PasswordTypes.None)
+              {
+                // this is an old version so there is no hash
+                data = DecryptSequence(data, passwordType, password, null);
+              }
+
+              authenticator.PasswordType = PasswordTypes.None;
+              authenticator.SecretData = data;
+
+              break;
+
+            default:
+              if (authenticator.ReadExtraXml(reader, reader.Name) == false)
+              {
+                reader.Skip();
+              }
+              break;
+          }
+        }
+        else
+        {
+          reader.Read();
+          break;
+        }
+      }
+
+      return authenticator;
+    }
+
+    public virtual bool ReadExtraXml(XmlReader reader, string name)
+    {
+      return false;
+    }
+
+    /// <summary>
+    /// Convert the string password types into the PasswordTypes type
+    /// </summary>
+    /// <param name="passwordTypes">string version of password types</param>
+    /// <returns>PasswordTypes value</returns>
+    public static PasswordTypes DecodePasswordTypes(string passwordTypes)
+    {
+      PasswordTypes passwordType = PasswordTypes.None;
+      if (string.IsNullOrEmpty(passwordTypes) == true)
+      {
+        return passwordType;
+      }
+
+      char[] types = passwordTypes.ToCharArray();
+      for (int i = types.Length - 1; i >= 0; i--)
+      {
+        char type = types[i];
+        switch (type)
+        {
+          case 'u':
+            passwordType |= PasswordTypes.User;
+            break;
+          case 'm':
+            passwordType |= PasswordTypes.Machine;
+            break;
+          case 'y':
+            passwordType |= PasswordTypes.Explicit;
+            break;
+          case 'a':
+            passwordType |= PasswordTypes.YubiKeySlot1;
+            break;
+          case 'b':
+            passwordType |= PasswordTypes.YubiKeySlot2;
+            break;
+          default:
+            break;
+        }
+      }
+
+      return passwordType;
+    }
+
+    /// <summary>
+    /// Encode the PasswordTypes type into a string for storing in config
+    /// </summary>
+    /// <param name="passwordType">PasswordTypes value</param>
+    /// <returns>string version</returns>
+    public static string EncodePasswordTypes(PasswordTypes passwordType)
+    {
+      StringBuilder encryptedTypes = new StringBuilder();
+      if ((passwordType & PasswordTypes.Explicit) != 0)
+      {
+        encryptedTypes.Append("y");
+      }
+      if ((passwordType & PasswordTypes.User) != 0)
+      {
+        encryptedTypes.Append("u");
+      }
+      if ((passwordType & PasswordTypes.Machine) != 0)
+      {
+        encryptedTypes.Append("m");
+      }
+
+      return encryptedTypes.ToString();
+    }
+
+    public void SetEncryption(PasswordTypes passwordType, string password = null)
+    {
+      // check if still encrpyted
+      if (this.RequiresPassword == true)
+      {
+        // have to decrypt to be able to re-encrypt
+        throw new EncryptedSecretDataException();
+      }
+
+      if (passwordType == PasswordTypes.None)
+      {
+        this.RequiresPassword = false;
+        this.EncryptedData = null;
+        this.PasswordType = passwordType;
+      }
+      else
+      {
+        using (MemoryStream ms = new MemoryStream())
+        {
+          // get the plain version
+          XmlWriterSettings settings = new XmlWriterSettings();
+          settings.Indent = true;
+          settings.Encoding = Encoding.UTF8;
+          using (XmlWriter encryptedwriter = XmlWriter.Create(ms, settings))
+          {
+            string encrpytedData = this.EncryptedData;
+            Authenticator.PasswordTypes savedpasswordType = PasswordType;
+            try
+            {
+              PasswordType = Authenticator.PasswordTypes.None;
+              EncryptedData = null;
+              WriteToWriter(encryptedwriter);
+            }
+            finally
+            {
+              this.PasswordType = savedpasswordType;
+              this.EncryptedData = encrpytedData;
+            }
+          }
+          string data = Authenticator.ByteArrayToString(ms.ToArray());
+
+          // update secret hash
+          using (SHA1 sha1 = SHA1.Create())
+          {
+            this.SecretHash = sha1.ComputeHash(Encoding.UTF8.GetBytes(this.SecretData));
+          }
+
+          // encrypt
+          this.EncryptedData = Authenticator.EncryptSequence(data, passwordType, password, null);
+          this.PasswordType = passwordType;
+          if (this.PasswordType == PasswordTypes.Explicit)
+          {
+            this.SecretData = null;
+            this.RequiresPassword = true;
+          }
+        }
+      }
+    }
+
+    public void Protect()
+    {
+      if (this.PasswordType != PasswordTypes.None)
+      {
+        // check if the data has changed
+        //if (this.SecretData != null)
+        //{
+        //	using (SHA1 sha1 = SHA1.Create())
+        //	{
+        //		byte[] secretHash = sha1.ComputeHash(Encoding.UTF8.GetBytes(this.SecretData));
+        //		if (this.SecretHash == null || secretHash.SequenceEqual(this.SecretHash) == false)
+        //		{
+        //			// we need to encrypt changed secret data
+        //			SetEncryption(this.PasswordType, this.Password);
+        //		}
+        //	}
+        //}
+
+        this.SecretData = null;
+        this.RequiresPassword = true;
+        this.Password = null;
+      }
+    }
+
+    public bool Unprotect(string password)
+    {
+      PasswordTypes passwordType = this.PasswordType;
+      if (passwordType == PasswordTypes.None)
+      {
+        throw new InvalidOperationException("Cannot Unprotect a non-encrypted authenticator");
+      }
+
+      // decrypt
+      bool changed = false;
+      try
+      {
+        string data = Authenticator.DecryptSequence(this.EncryptedData, this.PasswordType, password, null);
+        using (MemoryStream ms = new MemoryStream(Authenticator.StringToByteArray(data)))
+        {
+          XmlReader reader = XmlReader.Create(ms);
+          changed = this.ReadXml(reader, password) || changed;
+        }
+        this.RequiresPassword = false;
+        // calculate hash of current secretdata
+        using (SHA1 sha1 = SHA1.Create())
+        {
+          this.SecretHash = sha1.ComputeHash(Encoding.UTF8.GetBytes(this.SecretData));
+        }
+        // keep the password until we reprotect in case data changes
+        this.Password = password;
+
+        if (changed == true)
+        {
+          // we need to encrypt changed secret data
+          using (MemoryStream ms = new MemoryStream())
+          {
+            // get the plain version
+            XmlWriterSettings settings = new XmlWriterSettings();
+            settings.Indent = true;
+            settings.Encoding = Encoding.UTF8;
+            using (XmlWriter encryptedwriter = XmlWriter.Create(ms, settings))
+            {
+              WriteToWriter(encryptedwriter);
+            }
+            string encrypteddata = Authenticator.ByteArrayToString(ms.ToArray());
+
+            // update secret hash
+            using (SHA1 sha1 = SHA1.Create())
+            {
+              this.SecretHash = sha1.ComputeHash(Encoding.UTF8.GetBytes(this.SecretData));
+            }
+
+            // encrypt
+            this.EncryptedData = Authenticator.EncryptSequence(encrypteddata, passwordType, password, null);
+          }
+        }
+
+        return changed;
+      }
+      catch (EncryptedSecretDataException)
+      {
+        this.RequiresPassword = true;
+        throw;
+      }
+      finally
+      {
+        this.PasswordType = passwordType;
+      }
+    }
+
+    public bool ReadXml(XmlReader reader, string password = null)
+    {
+      // decode the password type
+      string encrypted = reader.GetAttribute("encrypted");
+      PasswordTypes passwordType = DecodePasswordTypes(encrypted);
+      this.PasswordType = passwordType;
+
+      if (passwordType != PasswordTypes.None)
+      {
+        // read the encrypted text from the node
+        this.EncryptedData = reader.ReadElementContentAsString();
+        return Unprotect(password);
+
+        //// decrypt
+        //try
+        //{
+        //	string data = Authenticator.DecryptSequence(this.EncryptedData, passwordType, password);
+        //	using (MemoryStream ms = new MemoryStream(Authenticator.StringToByteArray(data)))
+        //	{
+        //		reader = XmlReader.Create(ms);
+        //		this.ReadXml(reader, password);
+        //	}
+        //}
+        //catch (EncryptedSecretDataException)
+        //{
+        //	this.RequiresPassword = true;
+        //	throw;
+        //}
+        //finally
+        //{
+        //	this.PasswordType = passwordType;
+        //}
+      }
+
+      reader.MoveToContent();
+      if (reader.IsEmptyElement)
+      {
+        reader.Read();
+        return false;
+      }
+
+      reader.Read();
+      while (reader.EOF == false)
+      {
+        if (reader.IsStartElement())
+        {
+          switch (reader.Name)
+          {
+            case "lastservertime":
+              LastServerTime = reader.ReadElementContentAsLong();
+              break;
+
+            case "servertimediff":
+              ServerTimeDiff = reader.ReadElementContentAsLong();
+              break;
+
+            case "secretdata":
+              SecretData = reader.ReadElementContentAsString();
+              break;
+
+            default:
+              if (ReadExtraXml(reader, reader.Name) == false)
+              {
+                reader.Skip();
+              }
+              break;
+          }
+        }
+        else
+        {
+          reader.Read();
+          break;
+        }
+      }
+
+      // check if we need to sync, or if it's been a day
+      if (this is HOTPAuthenticator)
+      {
+        // no time sync
+        return true;
+      }
+      else if (ServerTimeDiff == 0 || LastServerTime == 0 || LastServerTime < DateTime.Now.AddHours(-24).Ticks)
+      {
+        Sync();
+        return true;
+      }
+      else
+      {
+        return false;
+      }
+    }
+
+    /// <summary>
+    /// Write this authenticator into an XmlWriter
+    /// </summary>
+    /// <param name="writer">XmlWriter to receive authenticator</param>
+    public void WriteToWriter(XmlWriter writer)
+    {
+      writer.WriteStartElement("authenticatordata");
+      //writer.WriteAttributeString("type", this.GetType().FullName);
+      string encrypted = EncodePasswordTypes(this.PasswordType);
+      if (string.IsNullOrEmpty(encrypted) == false)
+      {
+        writer.WriteAttributeString("encrypted", encrypted);
+      }
+
+      if (this.PasswordType != PasswordTypes.None)
+      {
+        writer.WriteRaw(this.EncryptedData);
+      }
+      else
+      {
+        writer.WriteStartElement("servertimediff");
+        writer.WriteString(ServerTimeDiff.ToString());
+        writer.WriteEndElement();
+        //
+        writer.WriteStartElement("lastservertime");
+        writer.WriteString(LastServerTime.ToString());
+        writer.WriteEndElement();
+        //
+        writer.WriteStartElement("secretdata");
+        writer.WriteString(SecretData);
+        writer.WriteEndElement();
+
+        WriteExtraXml(writer);
+      }
+
+      /*
+            if (passwordType != Authenticator.PasswordTypes.None)
+            {
+              //string data = this.EncryptedData;
+              //if (data == null)
+              //{
+              //	using (MemoryStream ms = new MemoryStream())
+              //	{
+              //		XmlWriterSettings settings = new XmlWriterSettings();
+              //		settings.Indent = true;
+              //		settings.Encoding = Encoding.UTF8;
+              //		using (XmlWriter encryptedwriter = XmlWriter.Create(ms, settings))
+              //		{
+              //			Authenticator.PasswordTypes savedpasswordType = PasswordType;
+              //			PasswordType = Authenticator.PasswordTypes.None;
+              //			WriteToWriter(encryptedwriter);
+              //			PasswordType = savedpasswordType;
+              //		}
+              //		data = Authenticator.ByteArrayToString(ms.ToArray());
+              //	}
+
+              //	data = Authenticator.EncryptSequence(data, PasswordType, Password);
+              //}
+
+              writer.WriteString(this.EncryptedData);
+              writer.WriteEndElement();
+
+              return;
+            }
+
+            //
+            writer.WriteStartElement("servertimediff");
+            writer.WriteString(ServerTimeDiff.ToString());
+            writer.WriteEndElement();
+            //
+            writer.WriteStartElement("secretdata");
+            writer.WriteString(SecretData);
+            writer.WriteEndElement();
+
+            WriteExtraXml(writer);
+      */
+
+      writer.WriteEndElement();
+    }
+
+    /*
+        /// <summary>
+        /// Write this authenticator into an XmlWriter
+        /// </summary>
+        /// <param name="writer">XmlWriter to receive authenticator</param>
+        protected void WriteToWriter(XmlWriter writer, PasswordTypes passwordType)
+        {
+          if (passwordType != Authenticator.PasswordTypes.None)
+          {
+            writer.WriteStartElement("authenticatordata");
+            writer.WriteAttributeString("encrypted", EncodePasswordTypes(this.PasswordType));
+            writer.WriteString(this.EncryptedData);
+            writer.WriteEndElement();
+          }
+          else
+          {
+            writer.WriteStartElement("servertimediff");
+            writer.WriteString(ServerTimeDiff.ToString());
+            writer.WriteEndElement();
+            //
+            writer.WriteStartElement("secretdata");
+            writer.WriteString(SecretData);
+            writer.WriteEndElement();
+
+            WriteExtraXml(writer);
+          }
+        }
+    */
+
+    /// <summary>
+    /// Virtual function to write any class specific xml nodes into the writer
+    /// </summary>
+    /// <param name="writer">XmlWriter to write data</param>
+    protected virtual void WriteExtraXml(XmlWriter writer)
+    {
+    }
+
+    #endregion
+
+    #region Utility functions
+
+    /// <summary>
+    /// Create a one-time pad by generating a random block and then taking a hash of that block as many times as needed.
+    /// </summary>
+    /// <param name="length">desired pad length</param>
+    /// <returns>array of bytes conatining random data</returns>
+    protected internal static byte[] CreateOneTimePad(int length)
+    {
+      // There is a MITM vulnerability from using the standard Random call
+      // see https://docs.google.com/document/edit?id=1pf-YCgUnxR4duE8tr-xulE3rJ1Hw-Bm5aMk5tNOGU3E&hl=en
+      // in http://code.google.com/p/winauth/issues/detail?id=2
+      // so we switch out to use RNGCryptoServiceProvider instead of Random
+
+      RNGCryptoServiceProvider random = new RNGCryptoServiceProvider();
+
+      byte[] randomblock = new byte[length];
+
+      SHA1 sha1 = SHA1.Create();
+      int i = 0;
+      do
+      {
+        byte[] hashBlock = new byte[128];
+        random.GetBytes(hashBlock);
+
+        byte[] key = sha1.ComputeHash(hashBlock, 0, hashBlock.Length);
+        if (key.Length >= randomblock.Length)
+        {
+          Array.Copy(key, 0, randomblock, i, randomblock.Length);
+          break;
+        }
+        Array.Copy(key, 0, randomblock, i, key.Length);
+        i += key.Length;
+      } while (true);
+
+      return randomblock;
+    }
+
+    /// <summary>
+    /// Get the milliseconds since 1/1/70 (same as Java currentTimeMillis)
+    /// </summary>
+    public static long CurrentTime
+    {
+      get
+      {
+        return Convert.ToInt64((DateTime.UtcNow - new DateTime(1970, 1, 1)).TotalMilliseconds);
+      }
+    }
+
+    /// <summary>
+    /// Convert a hex string into a byte array. E.g. "001f406a" -> byte[] {0x00, 0x1f, 0x40, 0x6a}
+    /// </summary>
+    /// <param name="hex">hex string to convert</param>
+    /// <returns>byte[] of hex string</returns>
+    public static byte[] StringToByteArray(string hex)
+    {
+      int len = hex.Length;
+      byte[] bytes = new byte[len / 2];
+      for (int i = 0; i < len; i += 2)
+      {
+        bytes[i / 2] = Convert.ToByte(hex.Substring(i, 2), 16);
+      }
+      return bytes;
+    }
+
+    /// <summary>
+    /// Convert a byte array into a ascii hex string, e.g. byte[]{0x00,0x1f,0x40,ox6a} -> "001f406a"
+    /// </summary>
+    /// <param name="bytes">byte array to convert</param>
+    /// <returns>string version of byte array</returns>
+    public static string ByteArrayToString(byte[] bytes)
+    {
+      // Use BitConverter, but it sticks dashes in the string
+      return BitConverter.ToString(bytes).Replace("-", string.Empty);
+    }
+
+    /// <summary>
+    /// Decrypt a string sequence using the selected encryption types
+    /// </summary>
+    /// <param name="data">hex coded string sequence to decrypt</param>
+    /// <param name="encryptedTypes">Encryption types</param>
+    /// <param name="password">optional password</param>
+    /// <param name="yubidata">optional yubi data</param>
+    /// <param name="decode"></param>
+    /// <returns>decrypted string sequence</returns>
+    public static string DecryptSequence(string data, PasswordTypes encryptedTypes, string password, YubiKey yubi, bool decode = false)
+    {
+      // check for encrpytion header
+      if (data.Length < ENCRYPTION_HEADER.Length || data.IndexOf(ENCRYPTION_HEADER) != 0)
+      {
+        return DecryptSequenceNoHash(data, encryptedTypes, password, yubi, decode);
+      }
+
+      // extract salt and hash
+      using (var sha = new SHA256Managed())
+      {
+        // jump header
+        int datastart = ENCRYPTION_HEADER.Length;
+        string salt = data.Substring(datastart, Math.Min(SALT_LENGTH * 2, data.Length - datastart));
+        datastart += salt.Length;
+        string hash = data.Substring(datastart, Math.Min(sha.HashSize / 8 * 2, data.Length - datastart));
+        datastart += hash.Length;
+        data = data.Substring(datastart);
+
+        data = DecryptSequenceNoHash(data, encryptedTypes, password, yubi);
+
+        // check the hash
+        byte[] compareplain = StringToByteArray(salt + data);
+        string comparehash = ByteArrayToString(sha.ComputeHash(compareplain));
+        if (string.Compare(comparehash, hash) != 0)
+        {
+          throw new BadPasswordException();
+        }
+      }
+
+      return data;
+    }
+
+    /// <summary>
+    /// Decrypt a string sequence using the selected encryption types
+    /// </summary>
+    /// <param name="data">hex coded string sequence to decrypt</param>
+    /// <param name="encryptedTypes">Encryption types</param>
+    /// <param name="password">optional password</param>
+    /// <param name="yubidata">optional yubi data</param>
+    /// <param name="decode"></param>
+    /// <returns>decrypted string sequence</returns>
+    private static string DecryptSequenceNoHash(string data, PasswordTypes encryptedTypes, string password, YubiKey yubi, bool decode = false)
+    {
+      try
+      {
+        // reverse order they were encrypted
+        if ((encryptedTypes & PasswordTypes.Machine) != 0)
+        {
+          // we are going to decrypt with the Windows local machine key
+          byte[] cipher = Authenticator.StringToByteArray(data);
+          byte[] plain = ProtectedData.Unprotect(cipher, null, DataProtectionScope.LocalMachine);
+          if (decode == true)
+          {
+            data = Encoding.UTF8.GetString(plain, 0, plain.Length);
+          }
+          else
+          {
+            data = ByteArrayToString(plain);
+          }
+        }
+        if ((encryptedTypes & PasswordTypes.User) != 0)
+        {
+          // we are going to decrypt with the Windows User account key
+          byte[] cipher = StringToByteArray(data);
+          byte[] plain = ProtectedData.Unprotect(cipher, null, DataProtectionScope.CurrentUser);
+          if (decode == true)
+          {
+            data = Encoding.UTF8.GetString(plain, 0, plain.Length);
+          }
+          else
+          {
+            data = ByteArrayToString(plain);
+          }
+        }
+        if ((encryptedTypes & PasswordTypes.Explicit) != 0)
+        {
+          // we use an explicit password to encrypt data
+          if (string.IsNullOrEmpty(password) == true)
+          {
+            throw new EncryptedSecretDataException();
+          }
+          data = Authenticator.Decrypt(data, password, true);
+          if (decode == true)
+          {
+            byte[] plain = Authenticator.StringToByteArray(data);
+            data = Encoding.UTF8.GetString(plain, 0, plain.Length);
+          }
+        }
+        if ((encryptedTypes & PasswordTypes.YubiKeySlot1) != 0 || (encryptedTypes & PasswordTypes.YubiKeySlot2) != 0)
+        {
+          if (string.IsNullOrEmpty(yubi.Info.Error) == false)
+          {
+            throw new BadYubiKeyException("Unable to detect YubiKey");
+          }
+          if (yubi.Info.Status.VersionMajor == 0)
+          {
+            throw new BadYubiKeyException("Please insert your YubiKey");
+          }
+          int slot = ((encryptedTypes & PasswordTypes.YubiKeySlot1) != 0 ? 1 : 2);
+
+          string seed = data.Substring(0, SALT_LENGTH * 2);
+          data = data.Substring(seed.Length);
+          byte[] key = yubi.ChallengeResponse(slot, StringToByteArray(seed));
+
+          data = Authenticator.Decrypt(data, key);
+          if (decode == true)
+          {
+            byte[] plain = Authenticator.StringToByteArray(data);
+            data = Encoding.UTF8.GetString(plain, 0, plain.Length);
+          }
+
+          yubi.YubiData.Seed = seed;
+          yubi.YubiData.Data = key;
+        }
+      }
+      catch (EncryptedSecretDataException)
+      {
+        throw;
+      }
+      catch (BadYubiKeyException)
+      {
+        throw;
+      }
+      catch (ChallengeResponseException ex)
+      {
+        throw new BadYubiKeyException("Please check your YubiKey or touch the flashing button", ex);
+      }
+      catch (Exception ex)
+      {
+        throw new BadPasswordException(ex.Message, ex);
+      }
+
+      return data;
+    }
+
+    public static string EncryptSequence(string data, PasswordTypes passwordType, string password, YubiKey yubi)
+    {
+      // get hash of original
+      var random = new RNGCryptoServiceProvider();
+      byte[] saltbytes = new byte[SALT_LENGTH];
+      random.GetBytes(saltbytes);
+      string salt = ByteArrayToString(saltbytes);
+
+      string hash;
+      using (var sha = new SHA256Managed())
+      {
+        byte[] plain = StringToByteArray(salt + data);
+        hash = ByteArrayToString(sha.ComputeHash(plain));
+      }
+
+      if ((passwordType & PasswordTypes.YubiKeySlot1) != 0 || (passwordType & PasswordTypes.YubiKeySlot2) != 0)
+      {
+        if (yubi.YubiData.Length == 0)
+        {
+          byte[] seed = new byte[SALT_LENGTH];
+          random = new RNGCryptoServiceProvider();
+          random.GetBytes(seed);
+
+          // we encrypt the data using the hash of a random string from the YubiKey
+          int slot = ((passwordType & PasswordTypes.YubiKeySlot1) != 0 ? 1 : 2);
+          yubi.YubiData.Data = yubi.ChallengeResponse(slot, seed);
+          yubi.YubiData.Seed = Authenticator.ByteArrayToString(seed);
+        }
+
+        byte[] key = yubi.YubiData.Data;
+        string encrypted = Encrypt(data, key);
+
+        // test the encryption
+        string decrypted = Decrypt(encrypted, key);
+        if (string.Compare(data, decrypted) != 0)
+        {
+          throw new InvalidEncryptionException(data, password, encrypted, decrypted);
+        }
+        data = yubi.YubiData.Seed + encrypted;
+      }
+      if ((passwordType & PasswordTypes.Explicit) != 0)
+      {
+        string encrypted = Encrypt(data, password);
+
+        // test the encryption
+        string decrypted = Decrypt(encrypted, password, true);
+        if (string.Compare(data, decrypted) != 0)
+        {
+          throw new InvalidEncryptionException(data, password, encrypted, decrypted);
+        }
+        data = encrypted;
+      }
+      if ((passwordType & PasswordTypes.User) != 0)
+      {
+        // we encrypt the data using the Windows User account key
+        byte[] plain = StringToByteArray(data);
+        byte[] cipher = ProtectedData.Protect(plain, null, DataProtectionScope.CurrentUser);
+        data = ByteArrayToString(cipher);
+      }
+      if ((passwordType & PasswordTypes.Machine) != 0)
+      {
+        // we encrypt the data using the Local Machine account key
+        byte[] plain = StringToByteArray(data);
+        byte[] cipher = ProtectedData.Protect(plain, null, DataProtectionScope.LocalMachine);
+        data = ByteArrayToString(cipher);
+      }
+
+      // prepend the salt + hash
+      return ENCRYPTION_HEADER + salt + hash + data;
+    }
+
+    /// <summary>
+    /// Encrypt a string with a given key
+    /// </summary>
+    /// <param name="plain">data to encrypt - hex representation of byte array</param>
+    /// <param name="password">key to use to encrypt</param>
+    /// <returns>hex coded encrypted string</returns>
+    public static string Encrypt(string plain, string password)
+    {
+      byte[] passwordBytes = Encoding.UTF8.GetBytes(password);
+
+      // build a new salt
+      RNGCryptoServiceProvider rg = new RNGCryptoServiceProvider();
+      byte[] saltbytes = new byte[SALT_LENGTH];
+      rg.GetBytes(saltbytes);
+      string salt = Authenticator.ByteArrayToString(saltbytes);
+
+      // build our PBKDF2 key
+#if NETCF
+			PBKDF2 kg = new PBKDF2(passwordBytes, saltbytes, PBKDF2_ITERATIONS);
+#else
+      Rfc2898DeriveBytes kg = new Rfc2898DeriveBytes(passwordBytes, saltbytes, PBKDF2_ITERATIONS);
+#endif
+      byte[] key = kg.GetBytes(PBKDF2_KEYSIZE);
+
+      return salt + Encrypt(plain, key);
+    }
+
+    /// <summary>
+    /// Encrypt a string with a byte array key
+    /// </summary>
+    /// <param name="plain">data to encrypt - hex representation of byte array</param>
+    /// <param name="passwordBytes">key to use to encrypt</param>
+    /// <returns>hex coded encrypted string</returns>
+    public static string Encrypt(string plain, byte[] key)
+    {
+      byte[] inBytes = Authenticator.StringToByteArray(plain);
+
+      // get our cipher
+      BufferedBlockCipher cipher = new PaddedBufferedBlockCipher(new BlowfishEngine(), new ISO10126d2Padding());
+      cipher.Init(true, new KeyParameter(key));
+
+      // encrypt data
+      int osize = cipher.GetOutputSize(inBytes.Length);
+      byte[] outBytes = new byte[osize];
+      int olen = cipher.ProcessBytes(inBytes, 0, inBytes.Length, outBytes, 0);
+      olen += cipher.DoFinal(outBytes, olen);
+      if (olen < osize)
+      {
+        byte[] t = new byte[olen];
+        Array.Copy(outBytes, 0, t, 0, olen);
+        outBytes = t;
+      }
+
+      // return encoded byte->hex string
+      return Authenticator.ByteArrayToString(outBytes);
+    }
+
+    /// <summary>
+    /// Decrypt a hex-coded string using our MD5 or PBKDF2 generated key
+    /// </summary>
+    /// <param name="data">data string to be decrypted</param>
+    /// <param name="key">decryption key</param>
+    /// <param name="PBKDF2">flag to indicate we are using PBKDF2 to generate derived key</param>
+    /// <returns>hex coded decrypted string</returns>
+    public static string Decrypt(string data, string password, bool PBKDF2)
+    {
+      byte[] key;
+      byte[] saltBytes = Authenticator.StringToByteArray(data.Substring(0, SALT_LENGTH * 2));
+
+      if (PBKDF2 == true)
+      {
+        // extract the salt from the data
+        byte[] passwordBytes = Encoding.UTF8.GetBytes(password);
+
+        // build our PBKDF2 key
+#if NETCF
+			PBKDF2 kg = new PBKDF2(passwordBytes, saltbytes, 2000);
+#else
+        Rfc2898DeriveBytes kg = new Rfc2898DeriveBytes(passwordBytes, saltBytes, PBKDF2_ITERATIONS);
+#endif
+        key = kg.GetBytes(PBKDF2_KEYSIZE);
+      }
+      else
+      {
+        // extract the salt from the data
+        byte[] passwordBytes = Encoding.Default.GetBytes(password);
+        key = new byte[saltBytes.Length + passwordBytes.Length];
+        Array.Copy(saltBytes, key, saltBytes.Length);
+        Array.Copy(passwordBytes, 0, key, saltBytes.Length, passwordBytes.Length);
+        // build out combined key
+        MD5 md5 = MD5.Create();
+        key = md5.ComputeHash(key);
+      }
+
+      // extract the actual data to be decrypted
+      byte[] inBytes = Authenticator.StringToByteArray(data.Substring(SALT_LENGTH * 2));
+
+      // get cipher
+      BufferedBlockCipher cipher = new PaddedBufferedBlockCipher(new BlowfishEngine(), new ISO10126d2Padding());
+      cipher.Init(false, new KeyParameter(key));
+
+      // decrypt the data
+      int osize = cipher.GetOutputSize(inBytes.Length);
+      byte[] outBytes = new byte[osize];
+      try
+      {
+        int olen = cipher.ProcessBytes(inBytes, 0, inBytes.Length, outBytes, 0);
+        olen += cipher.DoFinal(outBytes, olen);
+        if (olen < osize)
+        {
+          byte[] t = new byte[olen];
+          Array.Copy(outBytes, 0, t, 0, olen);
+          outBytes = t;
+        }
+      }
+      catch (Exception)
+      {
+        // an exception is due to bad password
+        throw new BadPasswordException();
+      }
+
+      // return encoded string
+      return Authenticator.ByteArrayToString(outBytes);
+    }
+
+    /// <summary>
+    /// Decrypt a hex-encoded string with a byte array key
+    /// </summary>
+    /// <param name="data">hex-encoded string</param>
+    /// <param name="key">key for decryption</param>
+    /// <returns>hex-encoded plain text</returns>
+    public static string Decrypt(string data, byte[] key)
+    {
+      // the actual data to be decrypted
+      byte[] inBytes = Authenticator.StringToByteArray(data);
+
+      // get cipher
+      BufferedBlockCipher cipher = new PaddedBufferedBlockCipher(new BlowfishEngine(), new ISO10126d2Padding());
+      cipher.Init(false, new KeyParameter(key));
+
+      // decrypt the data
+      int osize = cipher.GetOutputSize(inBytes.Length);
+      byte[] outBytes = new byte[osize];
+      try
+      {
+        int olen = cipher.ProcessBytes(inBytes, 0, inBytes.Length, outBytes, 0);
+        olen += cipher.DoFinal(outBytes, olen);
+        if (olen < osize)
+        {
+          byte[] t = new byte[olen];
+          Array.Copy(outBytes, 0, t, 0, olen);
+          outBytes = t;
+        }
+      }
+      catch (Exception)
+      {
+        // an exception is due to bad password
+        throw new BadPasswordException();
+      }
+
+      // return encoded string
+      return Authenticator.ByteArrayToString(outBytes);
+    }
+
+    /// <summary>
+    /// Wrapped TryParse for compatibility with NETCF35 to simulate long.TryParse
+    /// </summary>
+    /// <param name="s">string of value to parse</param>
+    /// <param name="val">out long value</param>
+    /// <returns>true if value was parsed</returns>
+    protected internal static bool LongTryParse(string s, out long val)
+    {
+#if NETCF
+			try
+			{
+				val = long.Parse(s);
+				return true;
+			}
+			catch (Exception )
+			{
+				val = 0;
+				return false;
+			}
+#else
+      return long.TryParse(s, out val);
+#endif
+    }
+
+    #endregion
+
+    #region ICloneable
+
+    /// <summary>
+    /// Clone the current object
+    /// </summary>
+    /// <returns>return clone</returns>
+    public object Clone()
+    {
+      // we only need to do shallow copy
+      return this.MemberwiseClone();
+    }
+
+    #endregion
+
+#if NETCF
+		/// <summary>
+		/// Private class that implements PBKDF2 needed for older NETCF. Implemented from http://en.wikipedia.org/wiki/PBKDF2.
+		/// </summary>
+		private class PBKDF2
+		{
+			/// <summary>
+			/// Our digest
+			/// </summary>
+			private HMac m_mac;
+
+			/// <summary>
+			/// Digest length
+			/// </summary>
+			private int m_hlen;
+
+			/// <summary>
+			/// Base password
+			/// </summary>
+			private byte[] m_password;
+
+			/// <summary>
+			/// Salt
+			/// </summary>
+			private byte[] m_salt;
+
+			/// <summary>
+			/// Number of iterations
+			/// </summary>
+			private int m_iterations;
+
+			/// <summary>
+			/// Create a new PBKDF2 object
+			/// </summary>
+			public PBKDF2(byte[] password, byte[] salt, int iterations)
+			{
+				m_password = password;
+				m_salt = salt;
+				m_iterations = iterations;
+
+				m_mac = new HMac(new Sha1Digest());
+				m_hlen = m_mac.GetMacSize();
+			}
+
+			/// <summary>
+			/// Calculate F.
+			/// F(P,S,c,i) = U1 ^ U2 ^ ... ^ Uc
+			/// Where F is an xor of c iterations of chained PRF. First iteration of PRF uses master password P as PRF key and salt concatenated to i. Second and greater PRF uses P and output of previous PRF computation:
+			/// </summary>
+			/// <param name="P"></param>
+			/// <param name="S"></param>
+			/// <param name="c"></param>
+			/// <param name="i"></param>
+			/// <param name="DK"></param>
+			/// <param name="DKoffset"></param>
+			private void F(byte[] P, byte[] S, int c, byte[] i, byte[] DK, int DKoffset)
+			{
+				// first iteration (ses master password P as PRF key and salt concatenated to i)
+				byte[] buf = new byte[m_hlen];
+				ICipherParameters param = new KeyParameter(P);
+				m_mac.Init(param);
+				m_mac.BlockUpdate(S, 0, S.Length);
+				m_mac.BlockUpdate(i, 0, i.Length);
+				m_mac.DoFinal(buf, 0);
+				Array.Copy(buf, 0, DK, DKoffset, buf.Length);
+
+				// remaining iterations (uses P and output of previous PRF computation)
+				for (int iter = 1; iter < c; iter++)
+				{
+					m_mac.Init(param);
+					m_mac.BlockUpdate(buf, 0, buf.Length);
+					m_mac.DoFinal(buf, 0);
+
+					for (int j=buf.Length-1; j >= 0; j--)
+					{
+						DK[DKoffset + j] ^= buf[j];
+					}
+				}
+			}
+
+			/// <summary>
+			/// Calculate a derived key of dkLen bytes long from our initial password and salt
+			/// </summary>
+			/// <param name="dkLen">Length of desired key to be returned</param>
+			/// <returns>derived key of dkLen bytes</returns>
+			public byte[] GetBytes(int dkLen)
+			{
+				// For each hLen-bit block Ti of derived key DK, computing is as follows:
+				//  DK = T1 || T2 || ... || Tdklen/hlen
+				//  Ti = F(P,S,c,i)
+				int chunks = (dkLen + m_hlen - 1) / m_hlen;
+				byte[] DK = new byte[chunks * m_hlen];
+				byte[] idata = new byte[4];
+				for (int i = 1; i <= chunks; i++)
+				{
+					idata[0] = (byte)((uint)i >> 24);
+					idata[1] = (byte)((uint)i >> 16);
+					idata[2] = (byte)((uint)i >> 8);
+					idata[3] = (byte)i; 
+
+					F(m_password, m_salt, m_iterations, idata, DK, (i-1) * m_hlen);
+				}
+				if (DK.Length > dkLen)
+				{
+					byte[] reduced = new byte[dkLen];
+					Array.Copy(DK, 0, reduced, 0, dkLen);
+					DK = reduced;
+				}
+
+				return DK;
+			}
+		}
+
+#if NUNIT
+		/// Test against standard test vectors and one of our own of the correct iterations.
+		/// http://tools.ietf.org/html/draft-josefsson-pbkdf2-test-vectors-00
+		[Test]
+		public static void TestPBKDF2()
+		{
+			PBKDF2 kg;
+			byte[] DK;
+
+			byte[] tv1 = new byte[] { 0x0c, 0x60, 0xc8, 0x0f, 0x96, 0x1f, 0x0e, 0x71, 0xf3, 0xa9, 0xb5, 0x24, 0xaf, 0x60, 0x12, 0x06, 0x2f, 0xe0, 0x37, 0xa6 };
+			kg = new PBKDF2(Encoding.Default.GetBytes("password"), Encoding.Default.GetBytes("salt"), 1);
+			DK = kg.GetBytes(20);
+			Assert.AreEqual(DK, tv1);
+
+			byte[] tv2 = new byte[] { 0xea, 0x6c, 0x01, 0x4d, 0xc7, 0x2d, 0x6f, 0x8c, 0xcd, 0x1e, 0xd9, 0x2a, 0xce, 0x1d, 0x41, 0xf0, 0xd8, 0xde, 0x89, 0x57 };
+			kg = new PBKDF2(Encoding.Default.GetBytes("password"), Encoding.Default.GetBytes("salt"), 2);
+			DK = kg.GetBytes(20);
+			Assert.AreEqual(DK, tv2);
+
+			byte[] tv3 = new byte[] { 0x4b, 0x00, 0x79, 0x01, 0xb7, 0x65, 0x48, 0x9a, 0xbe, 0xad, 0x49, 0xd9, 0x26, 0xf7, 0x21, 0xd0, 0x65, 0xa4, 0x29, 0xc1 };
+			kg = new PBKDF2(Encoding.Default.GetBytes("password"), Encoding.Default.GetBytes("salt"), 4096);
+			DK = kg.GetBytes(20);
+			Assert.AreEqual(DK, tv3);
+
+			byte[] tv4 = new byte[] { 0x2f, 0x25, 0x5b, 0x3a, 0x95, 0x46, 0x3c, 0x76, 0x62, 0x1f, 0x06, 0x80, 0xa2, 0xb3, 0x35, 0xad, 0x90, 0x3b, 0x85, 0xde };
+			kg = new PBKDF2(Encoding.Default.GetBytes("VXFr[24c=6(D8He"), Encoding.Default.GetBytes("salt"), 1000);
+			DK = kg.GetBytes(20);
+			Assert.AreEqual(DK, tv4);
+		}
+#endif
+
+#endif
+
+  }
+}